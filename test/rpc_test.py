--- conflicted
+++ resolved
@@ -1060,14 +1060,8 @@
 
         self.assertEqual(result, sum(vals))
 
-
-<<<<<<< HEAD
     @dist_init(setup_model_parallel=False)
     def test_get_rpc_timeout(self):
-=======
-    @dist_init(setup_rpc=False)
-    def test_set_rpc_timeout(self):
->>>>>>> 54620767
         timeout = timedelta(seconds=1)
         rpc.init_rpc(
             self_name="worker{}".format(self.rank),
