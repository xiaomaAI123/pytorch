--- conflicted
+++ resolved
@@ -2070,26 +2070,6 @@
     axes = [i for i in range(1, len(input_sizes) - 1)]
     return add(g, mul(g, norm, g.op("Unsqueeze", weight, axes_i=axes)), g.op("Unsqueeze", bias, axes_i=axes))
 
-<<<<<<< HEAD
-@parse_args('v', 'f', 'i', 't')
-def quantize_per_tensor(g, input, scale, zero_point, dtype):
-    kwargs = {
-        "Y_scale_f": scale,
-        "zero_point_i": zero_point,
-    }
-    output = g.op("_caffe2::Int8Quantize", input, **kwargs)
-    sym_help._quantized_ops.add(output)
-    return output
-
-@parse_args('v')
-def dequantize(g, input):
-    return g.op("_caffe2::Int8Dequantize", input)
-
-@parse_args('v', 't', 't', 't', 't', 't', 't', 't')
-def _empty_affine_quantized(g, input, shape, scale, zero_point, dtype, pin_memory, memory_format, layout):
-    return input
-=======
-
 @parse_args('v', 'v', 'i')
 def _weight_norm(g, weight_v, weight_g, dim):
     rank = weight_v.type().dim()
@@ -2097,7 +2077,7 @@
         # W = g * ((v) / ||v||)
         # Compute norm_except_dim for l2 norm. dim = None means over all dims
         # torch's weight_norm module sets dim = -1 if it's None.
-        # This conflicts the logic for negative axes to access dims backwards 
+        # This conflicts the logic for negative axes to access dims backwards
         # TODO: Might need a fix in torch group_norm module
         axes = list(range(rank))
         if dim:
@@ -2110,4 +2090,21 @@
         return g.op("Mul", div, weight_g)
     else:
         return g.op("ATen", weight_v, weight_g, dim_i=dim, operator_s="_weight_norm")
->>>>>>> 7073ee20
+
+@parse_args('v', 'f', 'i', 't')
+def quantize_per_tensor(g, input, scale, zero_point, dtype):
+    kwargs = {
+        "Y_scale_f": scale,
+        "zero_point_i": zero_point,
+    }
+    output = g.op("_caffe2::Int8Quantize", input, **kwargs)
+    sym_help._quantized_ops.add(output)
+    return output
+
+@parse_args('v')
+def dequantize(g, input):
+    return g.op("_caffe2::Int8Dequantize", input)
+
+@parse_args('v', 't', 't', 't', 't', 't', 't', 't')
+def _empty_affine_quantized(g, input, shape, scale, zero_point, dtype, pin_memory, memory_format, layout):
+    return input