--- conflicted
+++ resolved
@@ -2,10 +2,7 @@
 #include <c10/core/ScalarType.h>
 #include <torch/csrc/autograd/VariableTypeUtils.h>
 #include <torch/csrc/utils/memory.h>
-<<<<<<< HEAD
-=======
 #include <torch/csrc/autograd/utils/error_messages.h>
->>>>>>> fa511a87
 #include <torch/csrc/autograd/autograd.h>
 
 using namespace at;
@@ -96,17 +93,6 @@
     "Attempted to call `variable.set_data(tensor)`, but `variable` and `tensor` have incompatible tensor type.");
 
   // Resets gradient accumulator if metadata is out of date
-<<<<<<< HEAD
-  auto autograd_meta = self.get_autograd_meta();
-  std::lock_guard<std::mutex> lock(autograd_meta->mutex_);
-  auto prior_accumulator = autograd_meta->grad_accumulator_.lock();
-  if (prior_accumulator) {
-    const auto prior_device = prior_accumulator->input_metadata(0).device();
-    const auto new_device = new_data.device();
-
-    if (new_data.type() != self.type() || prior_device != new_device) {
-      autograd_meta->grad_accumulator_.reset();
-=======
   AutogradMeta* autograd_meta = impl::get_autograd_meta(self);
   if (autograd_meta) {
     std::lock_guard<std::mutex> lock(autograd_meta->mutex_);
@@ -118,7 +104,6 @@
       if (new_data.type() != self.type() || prior_device != new_device) {
         autograd_meta->grad_accumulator_.reset();
       }
->>>>>>> fa511a87
     }
   }
 
@@ -138,13 +123,6 @@
 }
 
 bool is_leaf(const Tensor & self) {
-<<<<<<< HEAD
-  return self.get_autograd_meta()->grad_fn_ == nullptr;
-}
-
-int64_t output_nr(const Tensor & self) {
-  return self.get_autograd_meta()->output_nr_;
-=======
   if (impl::get_autograd_meta(self)) {
     return impl::get_autograd_meta(self)->grad_fn_ == nullptr;
   } else {
@@ -158,7 +136,6 @@
   } else {
     return 0;
   }
->>>>>>> fa511a87
 }
 
 int64_t _version(const Tensor & self) {
@@ -270,11 +247,7 @@
 
   }
   // <NON_GENERATED_CODE>
-<<<<<<< HEAD
-  auto result = make_variable_view(self, self, /*is_differentiable=*/false, /*allow_tensor_metadata_change=*/false, Edge());
-=======
   auto result = make_variable_view(self, self, /*is_differentiable=*/false, /*allow_tensor_metadata_change=*/false);
->>>>>>> fa511a87
 #ifdef BUILD_NAMEDTENSOR
   namedinference::propagate_names(result, self);
 #endif
@@ -298,12 +271,6 @@
     jit::tracer::ensureUniqueIfOutOfPlaced("detach_", self);
   }
   // <NON_GENERATED_CODE>
-<<<<<<< HEAD
-  if (self.is_view()) {
-    AT_ERROR("Can't detach views in-place. Use detach() instead");
-  }
-  auto autograd_meta = self.get_autograd_meta();
-=======
   if (as_variable_ref(self).is_view()) {
     AT_ERROR("Can't detach views in-place. Use detach() instead");
   }
@@ -314,7 +281,6 @@
   // and hooks which aren't cleared.  Is this function supposed to
   // clear those too? I'm not too sure, so I'm leaving it be for now.
   auto autograd_meta = impl::materialize_autograd_meta(as_variable_ref(self));
->>>>>>> fa511a87
   autograd_meta->set_requires_grad(false, self.unsafeGetTensorImpl());
   autograd_meta->grad_fn_.reset();
   autograd_meta->output_nr_ = 0;
