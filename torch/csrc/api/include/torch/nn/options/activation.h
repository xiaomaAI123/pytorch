#pragma once

#include <torch/arg.h>
#include <torch/csrc/WindowsTorchApiMacro.h>
#include <torch/nn/options/common.h>
#include <torch/types.h>

namespace torch {
namespace nn {

/// Options for ELU functional and module.
struct TORCH_API ELUOptions {
  /// The `alpha` value for the ELU formulation. Default: 1.0
  TORCH_ARG(double, alpha) = 1.0;

  /// can optionally do the operation in-place. Default: False
  TORCH_ARG(bool, inplace) = false;
};

TORCH_NN_FUNCTIONAL_USE_MODULE_OPTIONS(ELU, ELUFuncOptions)

// ============================================================================

/// Options for SELU functional and module.
struct TORCH_API SELUOptions {
  /* implicit */ SELUOptions(bool inplace = false);

  /// can optionally do the operation in-place. Default: False
  TORCH_ARG(bool, inplace);
};

TORCH_NN_FUNCTIONAL_USE_MODULE_OPTIONS(SELU, SELUFuncOptions)

// ============================================================================

/// Options for GLU functional and module.
struct TORCH_API GLUOptions {
  /* implicit */ GLUOptions(int64_t dim = -1);

  /// the dimension on which to split the input. Default: -1
  TORCH_ARG(int64_t, dim);
};

TORCH_NN_FUNCTIONAL_USE_MODULE_OPTIONS(GLU, GLUFuncOptions)

// ============================================================================

/// Options for Hardshrink functional and module.
struct TORCH_API HardshrinkOptions {
  /* implicit */ HardshrinkOptions(double lambda = 0.5);

  /// the `lambda` value for the Hardshrink formulation. Default: 0.5
  TORCH_ARG(double, lambda);
};

TORCH_NN_FUNCTIONAL_USE_MODULE_OPTIONS(Hardshrink, HardshrinkFuncOptions)

// ============================================================================

/// Options for Hardtanh functional and module.
struct TORCH_API HardtanhOptions {
  /// minimum value of the linear region range. Default: -1
  TORCH_ARG(double, min_val) = -1.0;

  /// maximum value of the linear region range. Default: 1
  TORCH_ARG(double, max_val) = 1.0;

  /// can optionally do the operation in-place. Default: False
  TORCH_ARG(bool, inplace) = false;
};

TORCH_NN_FUNCTIONAL_USE_MODULE_OPTIONS(Hardtanh, HardtanhFuncOptions)

// ============================================================================

/// Options for LeakyReLU functional and module.
struct TORCH_API LeakyReLUOptions {
  /// Controls the angle of the negative slope. Default: 1e-2
  TORCH_ARG(double, negative_slope) = 1e-2;

  /// can optionally do the operation in-place. Default: False
  TORCH_ARG(bool, inplace) = false;
};

TORCH_NN_FUNCTIONAL_USE_MODULE_OPTIONS(LeakyReLU, LeakyReLUFuncOptions)

// ============================================================================

/// Options for the Softmax functional and module.
struct TORCH_API SoftmaxOptions {
  SoftmaxOptions(int64_t dim);

  /// Dimension along which Softmax will be computed.
  TORCH_ARG(int64_t, dim);
};

// ============================================================================

namespace functional {

struct TORCH_API SoftmaxFuncOptions {
  SoftmaxFuncOptions(int64_t dim);

  /// Dimension along which Softmax will be computed.
  TORCH_ARG(int64_t, dim);

  /// the desired data type of returned tensor.
  /// If specified, the input tensor is casted to `dtype` before the operation
  /// is performed. This is useful for preventing data type overflows. Default: None.
  TORCH_ARG(c10::optional<torch::Dtype>, dtype) = c10::nullopt;
};

} // namespace functional

// ============================================================================

/// Options for the Softmin functional and module.
struct TORCH_API SoftminOptions {
  SoftminOptions(int64_t dim);

  /// Dimension along which Softmin will be computed.
  TORCH_ARG(int64_t, dim);
};

// ============================================================================

namespace functional {

struct TORCH_API SoftminFuncOptions {
  SoftminFuncOptions(int64_t dim);

  /// Dimension along which Softmin will be computed.
  TORCH_ARG(int64_t, dim);

  /// the desired data type of returned tensor.
  /// If specified, the input tensor is casted to `dtype` before the operation
  /// is performed. This is useful for preventing data type overflows. Default: None.
  TORCH_ARG(c10::optional<torch::Dtype>, dtype) = c10::nullopt;
};

} // namespace functional

// ============================================================================

/// Options for the LogSoftmax functional and module.
struct TORCH_API LogSoftmaxOptions {
  LogSoftmaxOptions(int64_t dim);

  /// Dimension along which LogSoftmax will be computed.
  TORCH_ARG(int64_t, dim);
};

// ============================================================================

namespace functional {

struct TORCH_API LogSoftmaxFuncOptions {
  LogSoftmaxFuncOptions(int64_t dim);

  /// Dimension along which LogSoftmax will be computed.
  TORCH_ARG(int64_t, dim);

  /// the desired data type of returned tensor.
  /// If specified, the input tensor is casted to `dtype` before the operation
  /// is performed. This is useful for preventing data type overflows. Default: None.
  TORCH_ARG(c10::optional<torch::Dtype>, dtype) = c10::nullopt;
};

} // namespace functional

// ============================================================================

/// Options for PReLU functional and module.
struct TORCH_API PReLUOptions {
  /// number of `a` to learn. Although it takes an int as input, there is only
  /// two values are legitimate: 1, or the number of channels at input. Default: 1
  TORCH_ARG(int64_t, num_parameters) = 1;

  /// the initial value of `a`. Default: 0.25
  TORCH_ARG(double, init) = 0.25;
};

TORCH_NN_FUNCTIONAL_USE_MODULE_OPTIONS(PReLU, PReLUFuncOptions)

// ============================================================================

/// Options for ReLU functional and module.
struct TORCH_API ReLUOptions {
  /* implicit */ ReLUOptions(bool inplace = false);

  /// can optionally do the operation in-place. Default: False
  TORCH_ARG(bool, inplace);
};

TORCH_NN_FUNCTIONAL_USE_MODULE_OPTIONS(ReLU, ReLUFuncOptions)

// ============================================================================

/// Options for ReLU6 functional and module.
struct TORCH_API ReLU6Options {
  /* implicit */ ReLU6Options(bool inplace = false);

  /// can optionally do the operation in-place. Default: False
  TORCH_ARG(bool, inplace);
};

TORCH_NN_FUNCTIONAL_USE_MODULE_OPTIONS(ReLU6, ReLU6FuncOptions)

// ============================================================================

/// Options for RReLU functional and module.
struct TORCH_API RReLUOptions {
  /// lower bound of the uniform distribution. Default: 1/8
  TORCH_ARG(double, lower) = 1.0 / 8.0;

  /// upper bound of the uniform distribution. Default: 1/3
  TORCH_ARG(double, upper) = 1.0 / 3.0;

  /// can optionally do the operation in-place. Default: False
  TORCH_ARG(bool, inplace) = false;
};

// ============================================================================

namespace functional {

struct TORCH_API RReLUFuncOptions {
  /// lower bound of the uniform distribution. Default: 1/8
  TORCH_ARG(double, lower) = 1.0 / 8.0;

  /// upper bound of the uniform distribution. Default: 1/3
  TORCH_ARG(double, upper) = 1.0 / 3.0;

  TORCH_ARG(bool, training) = false;

  /// can optionally do the operation in-place. Default: False
  TORCH_ARG(bool, inplace) = false;
};

} // namespace functional

// ============================================================================

/// Options for CELU functional and module.
struct TORCH_API CELUOptions {
  /// The `alpha` value for the CELU formulation. Default: 1.0
  TORCH_ARG(double, alpha) = 1.0;

  /// can optionally do the operation in-place. Default: False
  TORCH_ARG(bool, inplace) = false;
};

TORCH_NN_FUNCTIONAL_USE_MODULE_OPTIONS(CELU, CELUFuncOptions)

// ============================================================================

/// Options for Softplus functional and module.
struct TORCH_API SoftplusOptions {
  /// the `beta` value for the Softplus formulation. Default: 1
  TORCH_ARG(double, beta) = 1.0;

  /// values above this revert to a linear function. Default: 20
  TORCH_ARG(double, threshold) = 20.0;
};

TORCH_NN_FUNCTIONAL_USE_MODULE_OPTIONS(Softplus, SoftplusFuncOptions)

// ============================================================================

/// Options for Softshrink functional and module.
struct TORCH_API SoftshrinkOptions {
  /* implicit */ SoftshrinkOptions(double lambda = 0.5);

  /// the `lambda` value for the Softshrink formulation. Default: 0.5
  TORCH_ARG(double, lambda);
};

TORCH_NN_FUNCTIONAL_USE_MODULE_OPTIONS(Softshrink, SoftshrinkFuncOptions)

// ============================================================================

/// Options for Threshold functional and module.
struct TORCH_API ThresholdOptions {
  ThresholdOptions(double threshold, double value)
   : threshold_(threshold), value_(value) {}

  /// The value to threshold at
  TORCH_ARG(double, threshold);

  /// The value to replace with
  TORCH_ARG(double, value);

  /// can optionally do the operation in-place. Default: False
  TORCH_ARG(bool, inplace) = false;
};

<<<<<<< HEAD
// ============================================================================

/// Options for MultiheadAttention functional and module.
struct TORCH_API MultiheadAttentionOptions {
  MultiheadAttentionOptions(int64_t embed_dim, int64_t num_heads)
    : embed_dim_(embed_dim), num_heads_(num_heads) {
    if (!kdim_) {
      kdim_ = embed_dim;
    }
    if (!vdim_) {
      vdim_ = embed_dim;
    }
  }

  /// total dimension of the model.
  TORCH_ARG(int64_t, embed_dim);

  /// parallel attention heads.
  TORCH_ARG(int64_t, num_heads);

  /// a Dropout layer on attn_output_weights. Default: 0.0.
  TORCH_ARG(double, dropout) = 0.0;

  /// add bias as module parameter. Default: true.
  TORCH_ARG(bool, bias) = true;

  /// add bias to the key and value sequences at dim=0.
  TORCH_ARG(bool, add_bias_kv) = false;

  /// add a new batch of zeros to the key and value sequences at dim=1.
  TORCH_ARG(bool, add_zero_attn) = false;

  /// total number of features in key. Default: c10::nullopt.
  TORCH_ARG(c10::optional<int64_t>, kdim) = c10::nullopt;

  /// total number of features in key. Default: c10::nullopt.
  TORCH_ARG(c10::optional<int64_t>, vdim) = c10::nullopt;
};

// ============================================================================

/// Options for `torch::nn::functional::multi_head_attention_forward()`
struct TORCH_API MultiheadAttentionForwardOptions {

  MultiheadAttentionForwardOptions(
    Tensor query, Tensor key, Tensor value,
    int64_t embed_dim_to_check, int64_t num_heads,
    Tensor in_proj_weight, Tensor in_proj_bias,
    Tensor bias_k, Tensor bias_v,
    bool add_zero_attn, double dropout_p,
    Tensor out_proj_weight, Tensor out_proj_bias,
    bool training = true,
    Tensor key_padding_mask = {},
    bool need_weights = true,
    Tensor attn_mask = {},
    bool use_separate_proj_weight = false,
    Tensor q_proj_weight = {},
    Tensor k_proj_weight = {},
    Tensor v_proj_weight = {},
    Tensor static_k = {},
    Tensor static_v = {}
  );

  TORCH_ARG(Tensor, query);

  TORCH_ARG(Tensor, key);

  TORCH_ARG(Tensor, value);

  TORCH_ARG(int64_t, embed_dim_to_check);

  TORCH_ARG(int64_t, num_heads);

  TORCH_ARG(Tensor, in_proj_weight);

  TORCH_ARG(Tensor, in_proj_bias);

  TORCH_ARG(Tensor, bias_k);

  TORCH_ARG(Tensor, bias_v);

  TORCH_ARG(bool, add_zero_attn);

  TORCH_ARG(double, dropout_p);

  TORCH_ARG(Tensor, out_proj_weight);

  TORCH_ARG(Tensor, out_proj_bias);

  TORCH_ARG(bool, training);

  TORCH_ARG(Tensor, key_padding_mask);

  TORCH_ARG(bool, need_weights);

  TORCH_ARG(Tensor, attn_mask);

  TORCH_ARG(bool, use_separate_proj_weight);

  TORCH_ARG(Tensor, q_proj_weight);

  TORCH_ARG(Tensor, k_proj_weight);

  TORCH_ARG(Tensor, v_proj_weight);

  TORCH_ARG(Tensor, static_k);

  TORCH_ARG(Tensor, static_v);
};

=======
TORCH_NN_FUNCTIONAL_USE_MODULE_OPTIONS(Threshold, ThresholdFuncOptions)

// ============================================================================

namespace functional {

/// Options for Gumbel Softmax functional.
struct TORCH_API GumbelSoftmaxFuncOptions {
  /// non-negative scalar temperature
  TORCH_ARG(double, tau) = 1.0;

  /// returned samples will be discretized as one-hot vectors,
  /// but will be differentiated as if it is the soft sample in autograd. Default: False
  TORCH_ARG(bool, hard) = false;

  /// dimension along which softmax will be computed. Default: -1
  TORCH_ARG(int, dim) = -1;
};

} // namespace functional

>>>>>>> 263bcca0
} // namespace nn
} // namespace torch<|MERGE_RESOLUTION|>--- conflicted
+++ resolved
@@ -294,7 +294,27 @@
   TORCH_ARG(bool, inplace) = false;
 };
 
-<<<<<<< HEAD
+TORCH_NN_FUNCTIONAL_USE_MODULE_OPTIONS(Threshold, ThresholdFuncOptions)
+
+// ============================================================================
+
+namespace functional {
+
+/// Options for Gumbel Softmax functional.
+struct TORCH_API GumbelSoftmaxFuncOptions {
+  /// non-negative scalar temperature
+  TORCH_ARG(double, tau) = 1.0;
+
+  /// returned samples will be discretized as one-hot vectors,
+  /// but will be differentiated as if it is the soft sample in autograd. Default: False
+  TORCH_ARG(bool, hard) = false;
+
+  /// dimension along which softmax will be computed. Default: -1
+  TORCH_ARG(int, dim) = -1;
+};
+
+} // namespace functional
+
 // ============================================================================
 
 /// Options for MultiheadAttention functional and module.
@@ -405,28 +425,5 @@
   TORCH_ARG(Tensor, static_v);
 };
 
-=======
-TORCH_NN_FUNCTIONAL_USE_MODULE_OPTIONS(Threshold, ThresholdFuncOptions)
-
-// ============================================================================
-
-namespace functional {
-
-/// Options for Gumbel Softmax functional.
-struct TORCH_API GumbelSoftmaxFuncOptions {
-  /// non-negative scalar temperature
-  TORCH_ARG(double, tau) = 1.0;
-
-  /// returned samples will be discretized as one-hot vectors,
-  /// but will be differentiated as if it is the soft sample in autograd. Default: False
-  TORCH_ARG(bool, hard) = false;
-
-  /// dimension along which softmax will be computed. Default: -1
-  TORCH_ARG(int, dim) = -1;
-};
-
-} // namespace functional
-
->>>>>>> 263bcca0
 } // namespace nn
 } // namespace torch