#pragma once

#include <torch/arg.h>
#include <torch/csrc/WindowsTorchApiMacro.h>
#include <torch/types.h>

namespace torch {
namespace nn {

/// Options for ELU functional and module.
struct ELUOptions {
  ELUOptions() {}

  /// The alpha value for the ELU formulation. Default: 1.0
  TORCH_ARG(double, alpha) = 1.0;

  /// can optionally do the operation in-place. Default: False
  TORCH_ARG(bool, inplace) = false;
};

// ============================================================================

/// Options for Hardshrink functional and module.
struct TORCH_API HardshrinkOptions {
  /* implicit */ HardshrinkOptions(double lambda = 0.5);

  /// the lambda value for the Hardshrink formulation. Default: 0.5
  TORCH_ARG(double, lambda);
};

// ============================================================================

/// Options for Hardtanh functional and module.
struct HardtanhOptions {
  HardtanhOptions() {}

  /// minimum value of the linear region range. Default: -1
  TORCH_ARG(double, min_val) = -1.0;

  /// maximum value of the linear region range. Default: 1
  TORCH_ARG(double, max_val) = 1.0;

  /// can optionally do the operation in-place. Default: False
  TORCH_ARG(bool, inplace) = false;
};

// ============================================================================

/// Options for LeakyReLU functional and module.
struct LeakyReLUOptions {
  LeakyReLUOptions() {}

  /// Controls the angle of the negative slope. Default: 1e-2
  TORCH_ARG(double, negative_slope) = 1e-2;

  /// can optionally do the operation in-place. Default: False
  TORCH_ARG(bool, inplace) = false;
};

// ============================================================================

/// Options for PReLU functional and module.
struct PReLUOptions {
  PReLUOptions() {}

  /// number of a to learn. Although it takes an int as input, there is only
  /// two values are legitimate: 1, or the number of channels at input. Default: 1
  TORCH_ARG(int64_t, num_parameters) = 1;

  /// the initial value of a. Default: 0.25
  TORCH_ARG(double, init) = 0.25;
};

<<<<<<< HEAD
/// Options for MultiheadAttention functional and module.
struct MultiheadAttentionOptions {
  MultiheadAttentionOptions(int64_t embed_dim, int64_t num_heads)
    : embed_dim_(embed_dim), num_heads_(num_heads) {
    if (!kdim_) {
      kdim_ = embed_dim;
    }
    if (!vdim_) {
      vdim_ = embed_dim;
    }
  }

  /// total dimension of the model.
  TORCH_ARG(int64_t, embed_dim);

  /// parallel attention heads.
  TORCH_ARG(int64_t, num_heads);

  /// a Dropout layer on attn_output_weights. Default: 0.0.
  TORCH_ARG(double, dropout) = 0.0;

  /// add bias as module parameter. Default: true.
  TORCH_ARG(bool, bias) = true;

  /// add bias to the key and value sequences at dim=0.
  TORCH_ARG(bool, add_bias_kv) = false;

  /// add a new batch of zeros to the key and value sequences at dim=1.
  TORCH_ARG(bool, add_zero_attn) = false;

  /// total number of features in key. Default: c10::nullopt.
  TORCH_ARG(c10::optional<int64_t>, kdim) = c10::nullopt;

  /// total number of features in key. Default: c10::nullopt.
  TORCH_ARG(c10::optional<int64_t>, vdim) = c10::nullopt;
=======
// ============================================================================

/// Options for ReLU functional and module.
struct TORCH_API ReLUOptions {
  /* implicit */ ReLUOptions(bool inplace = false);

  /// can optionally do the operation in-place. Default: False
  TORCH_ARG(bool, inplace);
};

// ============================================================================

/// Options for ReLU6 functional and module.
struct TORCH_API ReLU6Options {
  /* implicit */ ReLU6Options(bool inplace = false);

  /// can optionally do the operation in-place. Default: False
  TORCH_ARG(bool, inplace);
};

// ============================================================================

/// Options for RReLU functional and module.
struct RReLUOptions {
  RReLUOptions() {}

  /// lower bound of the uniform distribution. Default: 1/8
  TORCH_ARG(double, lower) = 1.0 / 8.0;

  /// upper bound of the uniform distribution. Default: 1/3
  TORCH_ARG(double, upper) = 1.0 / 3.0;

  /// can optionally do the operation in-place. Default: False
  TORCH_ARG(bool, inplace) = false;
>>>>>>> 66f35df5
};

} // namespace nn
} // namespace torch<|MERGE_RESOLUTION|>--- conflicted
+++ resolved
@@ -71,7 +71,44 @@
   TORCH_ARG(double, init) = 0.25;
 };
 
-<<<<<<< HEAD
+// ============================================================================
+
+/// Options for ReLU functional and module.
+struct TORCH_API ReLUOptions {
+  /* implicit */ ReLUOptions(bool inplace = false);
+
+  /// can optionally do the operation in-place. Default: False
+  TORCH_ARG(bool, inplace);
+};
+
+// ============================================================================
+
+/// Options for ReLU6 functional and module.
+struct TORCH_API ReLU6Options {
+  /* implicit */ ReLU6Options(bool inplace = false);
+
+  /// can optionally do the operation in-place. Default: False
+  TORCH_ARG(bool, inplace);
+};
+
+// ============================================================================
+
+/// Options for RReLU functional and module.
+struct RReLUOptions {
+  RReLUOptions() {}
+
+  /// lower bound of the uniform distribution. Default: 1/8
+  TORCH_ARG(double, lower) = 1.0 / 8.0;
+
+  /// upper bound of the uniform distribution. Default: 1/3
+  TORCH_ARG(double, upper) = 1.0 / 3.0;
+
+  /// can optionally do the operation in-place. Default: False
+  TORCH_ARG(bool, inplace) = false;
+}
+
+// ============================================================================
+
 /// Options for MultiheadAttention functional and module.
 struct MultiheadAttentionOptions {
   MultiheadAttentionOptions(int64_t embed_dim, int64_t num_heads)
@@ -107,42 +144,6 @@
 
   /// total number of features in key. Default: c10::nullopt.
   TORCH_ARG(c10::optional<int64_t>, vdim) = c10::nullopt;
-=======
-// ============================================================================
-
-/// Options for ReLU functional and module.
-struct TORCH_API ReLUOptions {
-  /* implicit */ ReLUOptions(bool inplace = false);
-
-  /// can optionally do the operation in-place. Default: False
-  TORCH_ARG(bool, inplace);
-};
-
-// ============================================================================
-
-/// Options for ReLU6 functional and module.
-struct TORCH_API ReLU6Options {
-  /* implicit */ ReLU6Options(bool inplace = false);
-
-  /// can optionally do the operation in-place. Default: False
-  TORCH_ARG(bool, inplace);
-};
-
-// ============================================================================
-
-/// Options for RReLU functional and module.
-struct RReLUOptions {
-  RReLUOptions() {}
-
-  /// lower bound of the uniform distribution. Default: 1/8
-  TORCH_ARG(double, lower) = 1.0 / 8.0;
-
-  /// upper bound of the uniform distribution. Default: 1/3
-  TORCH_ARG(double, upper) = 1.0 / 3.0;
-
-  /// can optionally do the operation in-place. Default: False
-  TORCH_ARG(bool, inplace) = false;
->>>>>>> 66f35df5
 };
 
 } // namespace nn
