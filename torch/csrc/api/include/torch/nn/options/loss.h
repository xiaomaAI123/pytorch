--- conflicted
+++ resolved
@@ -269,21 +269,6 @@
 
 // ============================================================================
 
-<<<<<<< HEAD
-/// Options for BCEWithLogitsLoss functional and module.
-struct TORCH_API BCEWithLogitsLossOptions {
-  typedef c10::variant<enumtype::kNone, enumtype::kMean, enumtype::kSum> reduction_t;
-  /// A manual rescaling weight given to the loss of each batch element.
-  /// If given, has to be a Tensor of size `nbatch`.
-  TORCH_ARG(Tensor, weight) = {};
-  /// Specifies the reduction to apply to the output. Default: Mean
-  TORCH_ARG(reduction_t, reduction) = torch::kMean;
-  /// A weight of positive examples.
-  /// Must be a vector with length equal to the number of classes.
-  TORCH_ARG(Tensor, pos_weight) = {};
-};
-
-=======
 /// Options for an nll-loss functional and module.
 struct TORCH_API NLLLossOptions {
   typedef c10::variant<enumtype::kNone, enumtype::kMean, enumtype::kSum> reduction_t;
@@ -319,6 +304,20 @@
 
 TORCH_NN_FUNCTIONAL_USE_MODULE_OPTIONS(CrossEntropyLoss, CrossEntropyFuncOptions)
 
->>>>>>> 77c54022
+// ============================================================================
+
+/// Options for BCEWithLogitsLoss functional and module.
+struct TORCH_API BCEWithLogitsLossOptions {
+  typedef c10::variant<enumtype::kNone, enumtype::kMean, enumtype::kSum> reduction_t;
+  /// A manual rescaling weight given to the loss of each batch element.
+  /// If given, has to be a Tensor of size `nbatch`.
+  TORCH_ARG(Tensor, weight) = {};
+  /// Specifies the reduction to apply to the output. Default: Mean
+  TORCH_ARG(reduction_t, reduction) = torch::kMean;
+  /// A weight of positive examples.
+  /// Must be a vector with length equal to the number of classes.
+  TORCH_ARG(Tensor, pos_weight) = {};
+};
+
 } // namespace nn
 } // namespace torch