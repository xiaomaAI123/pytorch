#include <torch/nn/modules/loss.h>

namespace F = torch::nn::functional;

namespace torch {
namespace nn {

L1LossImpl::L1LossImpl(const L1LossOptions& options_) : options(options_) {}

void L1LossImpl::reset() {}

void L1LossImpl::pretty_print(std::ostream& stream) const {
  stream << "torch::nn::L1Loss()";
}

Tensor L1LossImpl::forward(const Tensor& input, const Tensor& target) {
  return F::detail::l1_loss(input, target, options.reduction());
}

// ============================================================================

KLDivLossImpl::KLDivLossImpl(const KLDivLossOptions& options_)
    : options(options_) {}

void KLDivLossImpl::reset() {}

void KLDivLossImpl::pretty_print(std::ostream& stream) const {
  stream << "torch::nn::KLDivLoss()";
}

Tensor KLDivLossImpl::forward(const Tensor& input, const Tensor& target) {
  return F::detail::kl_div(input, target, options.reduction());
}

// ============================================================================

MSELossImpl::MSELossImpl(const MSELossOptions& options_) : options(options_) {}

void MSELossImpl::reset() {}

void MSELossImpl::pretty_print(std::ostream& stream) const {
  stream << "torch::nn::MSELoss()";
}

Tensor MSELossImpl::forward(const Tensor& input, const Tensor& target) {
  return F::detail::mse_loss(input, target, options.reduction());
}

// ============================================================================

BCELossImpl::BCELossImpl(const BCELossOptions& options_) : options(options_) { // NOLINT(modernize-pass-by-value)
  reset();
}

void BCELossImpl::reset() {
  register_buffer("weight", options.weight());
}

void BCELossImpl::pretty_print(std::ostream& stream) const {
  stream << "torch::nn::BCELoss()";
}

Tensor BCELossImpl::forward(const Tensor& input, const Tensor& target) {
  return F::detail::binary_cross_entropy(input, target, options.weight(), options.reduction());
}

// ============================================================================

HingeEmbeddingLossImpl::HingeEmbeddingLossImpl(
    const HingeEmbeddingLossOptions& options_)
    : options(options_) {}

void HingeEmbeddingLossImpl::reset() {}

void HingeEmbeddingLossImpl::pretty_print(std::ostream& stream) const {
  stream << "torch::nn::HingeEmbeddingLoss(margin=" << options.margin() << ")";
}

Tensor HingeEmbeddingLossImpl::forward(
    const Tensor& input,
    const Tensor& target) {
  return F::detail::hinge_embedding_loss(input, target, options.margin(), options.reduction());
}

// ============================================================================

MultiMarginLossImpl::MultiMarginLossImpl(
    const MultiMarginLossOptions& options_) // NOLINT(modernize-pass-by-value)
    : options(options_) {
  reset();
}

void MultiMarginLossImpl::reset() {
  TORCH_CHECK(
      (options.p() == 1) || (options.p() == 2),
      "only p == 1 and p == 2 supported");
  TORCH_CHECK(!options.weight().defined() || options.weight().dim() == 1);

  register_buffer("weight", options.weight());
}

void MultiMarginLossImpl::pretty_print(std::ostream& stream) const {
  stream << "torch::nn::MultiMarginLoss(p=" << options.p()
         << ", margin=" << options.margin() << ", weight=" << options.weight()
         << ", reduction=" << enumtype::get_enum_name(options.reduction()) << ")";
}

Tensor MultiMarginLossImpl::forward(const Tensor& input, const Tensor& target) {
  return F::detail::multi_margin_loss(input, target, options.p(), options.margin(), options.weight(), options.reduction());
}

// ============================================================================

CosineEmbeddingLossImpl::CosineEmbeddingLossImpl(
    const CosineEmbeddingLossOptions& options_)
    : options(options_) {}

void CosineEmbeddingLossImpl::reset() {}

void CosineEmbeddingLossImpl::pretty_print(std::ostream& stream) const {
  stream << "torch::nn::CosineEmbeddingLoss(margin=" << options.margin() << ")";
}

Tensor CosineEmbeddingLossImpl::forward(
    const Tensor& input1,
    const Tensor& input2,
    const Tensor& target) {
  return F::detail::cosine_embedding_loss(input1, input2, target, options.margin(), options.reduction());
}
// ============================================================================

MultiLabelSoftMarginLossImpl::MultiLabelSoftMarginLossImpl(
    const torch::nn::MultiLabelSoftMarginLossOptions& options_) // NOLINT(modernize-pass-by-value)
    : options(options_) {
  reset();
}

void MultiLabelSoftMarginLossImpl::pretty_print(std::ostream& stream) const {
  stream << "torch::nn::MultiLabelSoftMarginLoss()";
}

void MultiLabelSoftMarginLossImpl::reset() {
  register_buffer("weight", options.weight());
}

Tensor MultiLabelSoftMarginLossImpl::forward(
    const Tensor& input,
    const Tensor& target) {
  return F::detail::multilabel_soft_margin_loss(input, target, options.weight(), options.reduction());
}

// ============================================================================

TripletMarginLossImpl::TripletMarginLossImpl(
    const TripletMarginLossOptions& options_)
    : options(options_) {}

void TripletMarginLossImpl::reset() {}

void TripletMarginLossImpl::pretty_print(std::ostream& stream) const {
  stream << "torch::nn::TripletMarginLoss(margin=" << options.margin()
         << ", p=" << options.p() << ", eps=" << options.eps() << std::boolalpha
         << ", swap=" << options.swap() << ")";
}

Tensor TripletMarginLossImpl::forward(
    const Tensor& anchor,
    const Tensor& positive,
    const Tensor& negative) {
  return F::detail::triplet_margin_loss(
    anchor,
    positive,
    negative,
    options.margin(),
    options.p(),
    options.eps(),
    options.swap(),
    options.reduction());
}

// ============================================================================

MultiLabelMarginLossImpl::MultiLabelMarginLossImpl(
    const torch::nn::MultiLabelMarginLossOptions& options_)
    : options(options_) {}

void MultiLabelMarginLossImpl::reset() {}

void MultiLabelMarginLossImpl::pretty_print(std::ostream& stream) const {
  stream << "torch::nn::MultiLabelMarginLoss()";
}

Tensor MultiLabelMarginLossImpl::forward(const Tensor& input, const Tensor& target) {
  return F::detail::multilabel_margin_loss(input, target, options.reduction());
}

// ============================================================================

SoftMarginLossImpl::SoftMarginLossImpl(
    const torch::nn::SoftMarginLossOptions& options_) : options(options_) {}

void SoftMarginLossImpl::reset() {}

void SoftMarginLossImpl::pretty_print(std::ostream& stream) const {
  stream << "torch::nn::SoftMarginLoss()";
}

Tensor SoftMarginLossImpl::forward(const Tensor& input, const Tensor& target) {
  return F::detail::soft_margin_loss(input, target, options.reduction());
}

// ============================================================================

SmoothL1LossImpl::SmoothL1LossImpl(
    const torch::nn::SmoothL1LossOptions& options_) : options(options_) {}

void SmoothL1LossImpl::reset() {}

void SmoothL1LossImpl::pretty_print(std::ostream& stream) const {
  stream << "torch::nn::SmoothL1Loss";
}

Tensor SmoothL1LossImpl::forward(const Tensor& input, const Tensor& target) {
  return F::detail::smooth_l1_loss(input, target, options.reduction());
}
  
// ============================================================================
  
CTCLossImpl::CTCLossImpl(const CTCLossOptions& options_) : options(options_) {}

void CTCLossImpl::reset() {}

void CTCLossImpl::pretty_print(std::ostream& stream) const {
  stream << "torch::nn::CTCLoss()";
}

Tensor CTCLossImpl::forward(const Tensor& log_probs, const Tensor& targets,
                 const Tensor& input_lengths, const Tensor& target_lengths) {
  return F::detail::ctc_loss(
    log_probs,
    targets,
    input_lengths,
    target_lengths,
    options.blank(),
    options.reduction(),
    options.zero_infinity());
}

// ============================================================================

PoissonNLLLossImpl::PoissonNLLLossImpl(const PoissonNLLLossOptions& options_)
  : options(options_) {}

void PoissonNLLLossImpl::reset() {}

void PoissonNLLLossImpl::pretty_print(std::ostream& stream) const {
  stream << "torch::nn::PoissonNLLLoss()";
}

Tensor PoissonNLLLossImpl::forward(
  const Tensor& log_input, const Tensor& target) {
  return F::detail::poisson_nll_loss(
    log_input, target,
    options.log_input(), options.full(), options.eps(), options.reduction());
}

// ============================================================================

MarginRankingLossImpl::MarginRankingLossImpl(
  const MarginRankingLossOptions& options_) : options(options_) {}

void MarginRankingLossImpl::reset() {}

void MarginRankingLossImpl::pretty_print(std::ostream& stream) const {
  stream << "torch::nn::MarginRankingLoss()";
}

Tensor MarginRankingLossImpl::forward(const Tensor& input1,
    const Tensor& input2, const Tensor& target) {
  return F::detail::margin_ranking_loss(input1, input2, target, options.margin(), options.reduction());
}

// ============================================================================

<<<<<<< HEAD
BCEWithLogitsLossImpl::BCEWithLogitsLossImpl(
  const BCEWithLogitsLossOptions& options_) : options(options_) {
  reset();
}

void BCEWithLogitsLossImpl::reset() {
  register_buffer("weight", options.weight());
  register_buffer("pos_weight", options.pos_weight());
}

void BCEWithLogitsLossImpl::pretty_print(std::ostream& stream) const {
  stream << "torch::nn::BCEWithLogitsLoss()";
}

Tensor BCEWithLogitsLossImpl::forward(
  const Tensor& input, const Tensor& target) {
  return F::binary_cross_entropy_with_logits(input, target, options);
=======
NLLLossImpl::NLLLossImpl(
    const NLLLossOptions& options_) // NOLINT(modernize-pass-by-value)
    : options(options_) {
  reset();
}

void NLLLossImpl::reset() {
  weight = register_buffer("weight", options.weight());
}

void NLLLossImpl::pretty_print(std::ostream& stream) const {
  stream << "torch::nn::NLLLoss()";
}

Tensor NLLLossImpl::forward(
    const Tensor& input,
    const Tensor& target) {
  return F::detail::nll_loss(
    input,
    target,
    weight,
    options.ignore_index(),
    options.reduction());
}

// ============================================================================

CrossEntropyLossImpl::CrossEntropyLossImpl(
    const CrossEntropyLossOptions& options_) // NOLINT(modernize-pass-by-value)
    : options(options_) {
  reset();
}

void CrossEntropyLossImpl::reset() {
  weight = register_buffer("weight", options.weight());
}

void CrossEntropyLossImpl::pretty_print(std::ostream& stream) const {
  stream << "torch::nn::CrossEntropyLoss()";
}

Tensor CrossEntropyLossImpl::forward(
    const Tensor& input,
    const Tensor& target) {
  return F::detail::cross_entropy(
    input,
    target,
    weight,
    options.ignore_index(),
    options.reduction());
>>>>>>> 77c54022
}

} // namespace nn
} // namespace torch<|MERGE_RESOLUTION|>--- conflicted
+++ resolved
@@ -282,25 +282,6 @@
 
 // ============================================================================
 
-<<<<<<< HEAD
-BCEWithLogitsLossImpl::BCEWithLogitsLossImpl(
-  const BCEWithLogitsLossOptions& options_) : options(options_) {
-  reset();
-}
-
-void BCEWithLogitsLossImpl::reset() {
-  register_buffer("weight", options.weight());
-  register_buffer("pos_weight", options.pos_weight());
-}
-
-void BCEWithLogitsLossImpl::pretty_print(std::ostream& stream) const {
-  stream << "torch::nn::BCEWithLogitsLoss()";
-}
-
-Tensor BCEWithLogitsLossImpl::forward(
-  const Tensor& input, const Tensor& target) {
-  return F::binary_cross_entropy_with_logits(input, target, options);
-=======
 NLLLossImpl::NLLLossImpl(
     const NLLLossOptions& options_) // NOLINT(modernize-pass-by-value)
     : options(options_) {
@@ -351,7 +332,27 @@
     weight,
     options.ignore_index(),
     options.reduction());
->>>>>>> 77c54022
+}
+
+// ============================================================================
+
+BCEWithLogitsLossImpl::BCEWithLogitsLossImpl(
+  const BCEWithLogitsLossOptions& options_) : options(options_) {
+  reset();
+}
+
+void BCEWithLogitsLossImpl::reset() {
+  register_buffer("weight", options.weight());
+  register_buffer("pos_weight", options.pos_weight());
+}
+
+void BCEWithLogitsLossImpl::pretty_print(std::ostream& stream) const {
+  stream << "torch::nn::BCEWithLogitsLoss()";
+}
+
+Tensor BCEWithLogitsLossImpl::forward(
+  const Tensor& input, const Tensor& target) {
+  return F::binary_cross_entropy_with_logits(input, target, options);
 }
 
 } // namespace nn
