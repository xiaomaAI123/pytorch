--- conflicted
+++ resolved
@@ -170,7 +170,16 @@
       });
 
   module.def(
-<<<<<<< HEAD
+      "get_rpc_timeout",
+      []() { return RpcAgent::getDefaultRpcAgent()->getRpcTimeout(); },
+      R"(
+          Retrieve the timeout for all RPCs that was set during RPC initialization.
+
+          Returns:
+            `datetime.timedelta` instance indicating the RPC timeout.
+      )");
+
+  module.def(
       "set_rpc_timeout",
       [](const std::chrono::milliseconds& rpcTimeout) {
         RpcAgent::getDefaultRpcAgent()->setRpcTimeout(rpcTimeout);
@@ -178,15 +187,6 @@
       R"(
           Set the timeout for all RPCs. If an RPC is not completed within this
           time, an exception indicating it has timed out will be raised.
-=======
-      "get_rpc_timeout",
-      []() { return RpcAgent::getDefaultRpcAgent()->getRpcTimeout(); },
-      R"(
-          Retrieve the timeout for all RPCs that was set during RPC initialization.
-
-          Returns:
-            `datetime.timedelta` instance indicating the RPC timeout.
->>>>>>> 8dd2272d
       )");
 
   Py_RETURN_TRUE;
