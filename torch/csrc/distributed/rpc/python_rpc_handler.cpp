#include <torch/csrc/distributed/rpc/python_rpc_handler.h>

namespace torch {
namespace distributed {
namespace rpc {

namespace {

py::object getFunction(const py::object& module, const char* name) {
  py::object fn = module.attr(name);
  TORCH_CHECK(
      py::isinstance<py::function>(fn),
      "attribute ",
      name,
      " is not a function");
  return fn;
}

} // namespace

PythonRpcHandler::PythonRpcHandler() {
  AutoGIL ag;
  py::object module =
      py::module::import("torch.distributed.internal_rpc_utils");
<<<<<<< HEAD
  runUDFFunction_ = getFunction(module, "run_python_udf_internal");
  loadResultFunction_ = getFunction(module, "load_python_udf_result_internal");
=======
  runUDFFunction_ = module.attr("run_python_udf_internal");
  loadResultFunction_ = module.attr("load_python_udf_result_internal");
  serializeFunction_ = module.attr("serialize");
>>>>>>> 0222ecea
}

PythonRpcHandler& PythonRpcHandler::getInstance() {
  static PythonRpcHandler handler;
  return handler;
}

std::vector<char> PythonRpcHandler::generatePythonUDFResult(
    const std::vector<char>& pickledPayload,
    const std::vector<torch::Tensor>& requestTensorTable,
    std::vector<torch::Tensor>& responseTensorTable) {
  AutoGIL ag;
  auto pargs = py::bytes(pickledPayload.data(), pickledPayload.size());
<<<<<<< HEAD
  py::tuple pres = runUDFFunction_(pargs, requestTensorTable);
=======
  TORCH_CHECK(runUDFFunction_ != nullptr, "runUDFFunction_ is nullptr");
  py::tuple pres =
      serializeFunction_(runUDFFunction_(pargs, requestTensorTable));
>>>>>>> 0222ecea
  const auto& presStr = pres[0].cast<std::string>();
  responseTensorTable = pres[1].cast<std::vector<torch::Tensor>>();
  std::vector<char> payload(presStr.begin(), presStr.end());
  return payload;
}

py::object PythonRpcHandler::loadPythonUDFResult(
    const std::vector<char>& pickledPayload,
    const std::vector<torch::Tensor>& tensorTable) {
  AutoGIL ag;
  auto pargs = py::bytes(pickledPayload.data(), pickledPayload.size());
  return loadResultFunction_(pargs, tensorTable);
}

py::object PythonRpcHandler::runPythonUDF(
    const SerializedPyObj& serializedObj) {
  AutoGIL ag;
  return runUDFFunction_(
      py::bytes(serializedObj.payload_), serializedObj.tensors_);
}

SerializedPyObj PythonRpcHandler::serialize(const py::object& obj) {
  AutoGIL ag;
  py::tuple t = serializeFunction_(obj);
  return SerializedPyObj(
      t[0].cast<std::string>(), t[1].cast<std::vector<torch::Tensor>>());
}

py::object PythonRpcHandler::deserialize(const SerializedPyObj& serializedObj) {
  AutoGIL ag;
  return loadResultFunction_(
      py::bytes(serializedObj.payload_), serializedObj.tensors_);
}

} // namespace rpc
} // namespace distributed
} // namespace torch<|MERGE_RESOLUTION|>--- conflicted
+++ resolved
@@ -22,14 +22,9 @@
   AutoGIL ag;
   py::object module =
       py::module::import("torch.distributed.internal_rpc_utils");
-<<<<<<< HEAD
   runUDFFunction_ = getFunction(module, "run_python_udf_internal");
   loadResultFunction_ = getFunction(module, "load_python_udf_result_internal");
-=======
-  runUDFFunction_ = module.attr("run_python_udf_internal");
-  loadResultFunction_ = module.attr("load_python_udf_result_internal");
-  serializeFunction_ = module.attr("serialize");
->>>>>>> 0222ecea
+  serializeFunction_ = getFunction(module, "serialize");
 }
 
 PythonRpcHandler& PythonRpcHandler::getInstance() {
@@ -43,13 +38,8 @@
     std::vector<torch::Tensor>& responseTensorTable) {
   AutoGIL ag;
   auto pargs = py::bytes(pickledPayload.data(), pickledPayload.size());
-<<<<<<< HEAD
-  py::tuple pres = runUDFFunction_(pargs, requestTensorTable);
-=======
-  TORCH_CHECK(runUDFFunction_ != nullptr, "runUDFFunction_ is nullptr");
   py::tuple pres =
       serializeFunction_(runUDFFunction_(pargs, requestTensorTable));
->>>>>>> 0222ecea
   const auto& presStr = pres[0].cast<std::string>();
   responseTensorTable = pres[1].cast<std::vector<torch::Tensor>>();
   std::vector<char> payload(presStr.begin(), presStr.end());
