#include <torch/csrc/autograd/python_cpp_function.h>
#include <torch/csrc/distributed/autograd/context/container.h>
#include <torch/csrc/distributed/autograd/engine/dist_engine.h>
#include <torch/csrc/jit/pybind_utils.h>
#include <torch/csrc/python_headers.h>
#include <torch/csrc/utils/object_ptr.h>
#include <torch/csrc/utils/pybind.h>
#include <torch/types.h>

namespace torch {
namespace distributed {
namespace autograd {

namespace {

template <typename T>
using shared_ptr_class_ = py::class_<T, std::shared_ptr<T>>;

PyObject* dist_autograd_init(PyObject* /* unused */) {
  auto autograd_module =
      THPObjectPtr(PyImport_ImportModule("torch.distributed.autograd"));
  if (!autograd_module) {
    throw python_error();
  }

  auto module = py::handle(autograd_module).cast<py::module>();

  auto distAutogradContext =
      shared_ptr_class_<DistAutogradContext>(module, "DistAutogradContext")
          .def(
              "_context_id",
              &DistAutogradContext::contextId,
              py::call_guard<py::gil_scoped_release>())
          .def(
              "_recv_functions",
              [](const DistAutogradContext& ctx) {
                std::map<int64_t, py::object> funcs;
                for (const auto& map_entry : ctx.recvFunctions()) {
                  funcs.emplace(
                      map_entry.first,
                      py::reinterpret_steal<py::object>(
                          torch::autograd::functionToPyObject(
                              map_entry.second)));
                }
                return funcs;
              })
          .def(
              "_send_functions",
              [](const ContextPtr& ctx) {
                std::map<int64_t, py::object> funcs;
                for (const auto& map_entry : ctx->sendFunctions()) {
                  funcs.emplace(
                      map_entry.first,
                      py::reinterpret_steal<py::object>(
                          torch::autograd::functionToPyObject(
                              map_entry.second)));
                }
                return funcs;
              })
          .def("_known_worker_ids", [](const ContextPtr& ctx) {
            std::vector<rpc::worker_id_t> worker_ids;
            for (const auto worker_id : ctx->getKnownWorkerIds()) {
              worker_ids.push_back(worker_id);
            }
            return worker_ids;
          });

  module.def(
      "_new_context",
      []() -> const ContextPtr {
        return DistAutogradContainer::getInstance().newContext();
      },
      py::return_value_policy::reference);

  module.def(
      "_release_context",
      [](int64_t context_id) {
        return DistAutogradContainer::getInstance().releaseContext(context_id);
      },
      py::call_guard<py::gil_scoped_release>());

  module.def("_get_max_id", []() {
    return DistAutogradContainer::getInstance().getMaxId();
  });

  module.def(
      "_retrieve_context",
      [](int64_t context_id) -> const ContextPtr {
        return DistAutogradContainer::getInstance().retrieveContext(context_id);
      },
      py::return_value_policy::reference);

  module.def(
      "_current_context",
      []() -> const ContextPtr {
        return DistAutogradContainer::getInstance().currentContext();
      },
      py::return_value_policy::reference);

  module.def(
      "_init",
      [](int64_t worker_id) { DistAutogradContainer::init(worker_id); },
      py::call_guard<py::gil_scoped_release>());

  py::options options;
  options.disable_function_signatures();

  module.def(
      "backward",
      [](const std::vector<torch::Tensor>& roots) {
        torch::autograd::variable_list variables;
        for (const auto& root : roots) {
          variables.emplace_back(root);
        }
        DistEngine::getInstance().execute(variables);
      },
      R"(
backward(roots: List[Tensor]) -> None

Kicks off the distributed backward pass using the provided roots. This
currently implements the :ref:`fast-mode-algorithm` which
assumes all RPC messages sent in the same distributed autograd context
across workers would be part of the autograd graph during the backward pass.

We use the provided roots to discover the autograd graph and compute
appropriate dependencies. This method blocks until the entire
autograd computation is done.

We accumulate the gradients in the appropriate
:class:`torch.distributed.autograd.context` on each of the nodes. The autograd
context used is the current autograd context of this node when
:meth:`torch.distributed.autograd.backward` is called. If there is no valid
autograd context, we throw an error. You can retrieve the accumulated
gradients using the :meth:`~torch.distributed.autograd.get_gradients` API.

Arguments:
    roots (list): Tensors which represent the roots of the autograd
                  computation. All the tensors should be scalars.

Example::

    >> import torch.distributed.autograd as dist_autograd
    >> with dist_autograd.context() as context_id:
    >>      pred = model.forward()
    >>      loss = loss_func(pred, loss)
    >>      dist_autograd.backward(loss)
)",
      py::arg("roots"),
      py::call_guard<py::gil_scoped_release>());

  module.def(
      "get_gradients",
<<<<<<< HEAD
      [](int64_t contextId) {
        auto autogradContext =
=======
      [](int64_t contextId) -> py::dict {
        const auto& autogradContext =
>>>>>>> 1dda8186
            DistAutogradContainer::getInstance().retrieveContext(contextId);
        return torch::jit::toPyObject(IValue(autogradContext->getGradients()));
      },
      R"(
get_gradients(context_id: int) -> Dict[Tensor, Tensor]

Retrieves a map from Tensor to the appropriate gradient for that Tensor
accumulated in the provided ``context_id`` as part of the distributed autograd
backward pass.

Arguments:
    context_id(int): The autograd context id for which we should retrieve the
                     gradients.

Returns:
    A map where the key is the Tensor and the value is the associated gradient for that Tensor.

Example::

    >> import torch.distributed.autograd as dist_autograd
    >> with dist_autograd.context() as context_id:
    >>      t1 = torch.rand((3, 3), requires_grad=True)
    >>      t2 = torch.rand((3, 3), requires_grad=True)
    >>      loss = t1 + t2
    >>      dist_autograd.backward([loss.sum()])
    >>      grads = dist_autograd.get_gradients(context_id)
    >>      print (grads[t1])
    >>      print (grads[t2])
)",
      py::arg("context_id"));

  Py_RETURN_TRUE;
}
} // namespace

static PyMethodDef methods[] = { // NOLINT
    {"_dist_autograd_init",
     (PyCFunction)dist_autograd_init,
     METH_NOARGS,
     nullptr},
    {nullptr, nullptr, 0, nullptr}};

PyMethodDef* python_functions() {
  return methods;
}

} // namespace autograd
} // namespace distributed
} // namespace torch<|MERGE_RESOLUTION|>--- conflicted
+++ resolved
@@ -150,13 +150,8 @@
 
   module.def(
       "get_gradients",
-<<<<<<< HEAD
-      [](int64_t contextId) {
-        auto autogradContext =
-=======
       [](int64_t contextId) -> py::dict {
         const auto& autogradContext =
->>>>>>> 1dda8186
             DistAutogradContainer::getInstance().retrieveContext(contextId);
         return torch::jit::toPyObject(IValue(autogradContext->getGradients()));
       },
