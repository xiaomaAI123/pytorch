--- conflicted
+++ resolved
@@ -66,10 +66,7 @@
       const TypePtr& type,
       py::object pyFunction);
 
-  // add a submodule to the ConcreteModuleType can either be ConcreteModuleType
-  // that get constructed recursively, or InterfaceType (Module)
   void addModule(std::string name, std::shared_ptr<ConcreteModuleType> meta);
-  void addModuleInterface(std::string name, const TypePtr& type);
 
   void addOverload(
       std::string methodName,
@@ -139,7 +136,9 @@
   };
 
  private:
+  ConcreteModuleTypeBuilder() {}
   ClassTypePtr createTypeFromThis() const;
+
   // If true, this type will never compare equally to anything else. This is
   // used if we want to ensure that this type is not shared (for example, if it
   // came from a traced module)
@@ -170,44 +169,7 @@
 
   // NOTE: If you ever add any more state to this struct, you need to make sure
   // operator== still makes sense!
-<<<<<<< HEAD
-};
-
-// Represents a concrete type during in the process for construction. We use
-// this to decide whether we can share types between modules.
-class VISIBILITY_HIDDEN RawConcreteModuleType {
- public:
-  explicit RawConcreteModuleType(py::object pyClass) {
-    data_.pyClass_ = std::move(pyClass);
-  }
-  void addConstant(std::string name, py::object value);
-  void addAttribute(std::string name, TypePtr type, bool isParameter);
-  void addFunctionAttribute(
-      std::string name,
-      const TypePtr& type,
-      py::object pyFunction);
-
-  void addModule(std::string name, std::shared_ptr<ConcreteModuleType> meta);
-
-  void addOverload(
-      std::string methodName,
-      std::vector<std::string> overloadedMethodNames);
-  void addFailedAttribute(std::string name, std::string failureReason);
-  void setIterableModuleKind(IterableModuleKind kind);
-  void setPoisoned();
-
-  std::shared_ptr<ConcreteModuleType> build() const {
-    return std::make_shared<ConcreteModuleType>(data_);
-  }
-
-  bool equals(const RawConcreteModuleType& other) const;
-  bool equals(const ConcreteModuleType& other) const;
-
- private:
-  ConcreteModuleTypeData data_;
-=======
   friend ConcreteModuleType;
->>>>>>> 338562b4
 };
 
 // Represents a finalized concrete type, used to service ModuleValue::attr calls
@@ -256,15 +218,8 @@
   ConcreteModuleType() {}
 
   // The JIT type derived from this ConcreteModuleType.
-<<<<<<< HEAD
-  ConcreteModuleTypeData data_;
+  ConcreteModuleTypeBuilder data_;
   TypePtr jitType_;
-
-  friend RawConcreteModuleType;
-=======
-  ConcreteModuleTypeBuilder data_;
-  ClassTypePtr jitType_;
->>>>>>> 338562b4
 };
 
 } // namespace script
