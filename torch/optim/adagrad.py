--- conflicted
+++ resolved
@@ -41,11 +41,7 @@
             for p in group['params']:
                 state = self.state[p]
                 state['step'] = 0
-<<<<<<< HEAD
-                state['sum'] = torch.full_like(p, initial_accumulator_value)
-=======
-                state['sum'] = torch.full_like(p.data, initial_accumulator_value, memory_format=torch.preserve_format)
->>>>>>> 5771fd60
+                state['sum'] = torch.full_like(p, initial_accumulator_value, memory_format=torch.preserve_format)
 
     def share_memory(self):
         for group in self.param_groups:
