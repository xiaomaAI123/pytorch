from . import _invoke_rpc_builtin, _invoke_rpc_python_udf
from . import _invoke_remote_builtin, _invoke_remote_python_udf
from . import _start_rpc_agent
from . import _destroy_rref_context, _cleanup_python_rpc_handler
from . import WorkerInfo
from . import backend_registry
from .internal import _internal_rpc_pickler, PythonUDF

import functools
import numbers
import sys
import torch
import torch.distributed as dist


_agent = None


def _require_initialized(func):
    @functools.wraps(func)
    def wrapper(*args, **kwargs):
        if _agent is None:
            raise RuntimeError(
                "RPC has not been initialized. Call "
                "torch.distributed.rpc.init_rpc first."
            )
        return func(*args, **kwargs)
    return wrapper


def wait_all_workers():
    r"""
    Block until all local and remote RPC processes reach this method, and then
    destroy local the RPC agent. Every RPC process must call this method before
    exit. This should be used to terminate the RPC framework, and there is no
    guarantee that the RPC framework will work after this method returns.

    Example::

        On worker 0:
        >>> import torch.distributed.rpc as rpc
        >>> rpc.init_rpc("worker0", rank=0, world_size=2)
        >>> # do some work
        >>> result = rpc.rpc_sync("worker1", torch.add, args=(torch.ones(1), 1))
        >>> # ready to shutdown
        >>> rpc.wait_all_workers()

        On worker 1:
        >>> import torch.distributed.rpc as rpc
        >>> rpc.init_rpc("worker1", rank=1, world_size=2)
        >>> # wait for worker 0 to finish work, and then shutdown.
        >>> rpc.wait_all_workers()
    """
    global _agent

    if _agent:
        _agent.join()
        _agent = None
        _destroy_rref_context()
        # clean up python rpc handler in wait_all_workers(), see comments in
        # PythonRpcHandler::cleanup(), call it in python API because the
        # cleanup() function has python dependency, it assumes python
        # interpreter exists
        _cleanup_python_rpc_handler()

# TODO: add a context manager to wrap _init_rpc_backend and wait_all_workers
def _init_rpc_backend(
    backend=backend_registry.BackendType.PROCESS_GROUP,
    store=None,
    name=None,
    rank=-1,
    world_size=-1,
    rpc_agent_options=None,
):
    from . import RpcAgentOptions

    if sys.version_info < (3, 0):
        raise RuntimeError("RPC package does not support Python2.")

    if not isinstance(backend, backend_registry.BackendType):
        raise RuntimeError("`backend` must be a `backend_registry.BackendType`.")

    if not isinstance(store, dist.Store):
        raise RuntimeError("`store` must be a `c10d::Store`. {}".format(store))

    if not isinstance(name, str):
        raise RuntimeError("`name` must be a string. {}".format(name))

    if not isinstance(rank, numbers.Integral):
        raise RuntimeError("`rank` must be an integer. {}".format(rank))

    if not isinstance(world_size, numbers.Integral):
        raise RuntimeError("`world_size` must be an integer. {}".format(world_size))

    if not isinstance(rpc_agent_options, RpcAgentOptions):
        raise RuntimeError(
            "`rpc_agent_options` must be an `RpcAgentOptions`. {}".format(
                rpc_agent_options
            )
        )

    global _agent

    if _agent:
        raise RuntimeError("RPC is already initialized")

    # Initialize RPC.
    _agent = backend_registry.init_backend(
        backend,
        store=store,
        name=name,
        rank=rank,
        world_size=world_size,
        rpc_agent_options=rpc_agent_options,
    )
    _start_rpc_agent(_agent)


@_require_initialized
def get_worker_info(worker_name=None):
    r"""
    Get :class:`~torch.distributed.rpc.WorkerInfo` of a given worker name.
    Use this :class:`~torch.distributed.rpc.WorkerInfo` to avoid passing an
    expensive string on every invocation.

    Arguments:
        worker_name (str): the string name of a worker. If ``None``, return the
                           the id of the current worker. (default ``None``)

    Returns:
        :class:`~torch.distributed.rpc.WorkerInfo` instance for the given
        ``worker_name`` or :class:`~torch.distributed.rpc.WorkerInfo` of the
        current worker if ``worker_name`` is ``None``.
    """
    if worker_name:
        return _agent.get_worker_info(worker_name)
    else:
        return _agent.get_worker_info()


def _to_worker_info(name_or_info):
    if isinstance(name_or_info, WorkerInfo):
        return name_or_info
    elif isinstance(name_or_info, str):
        return get_worker_info(name_or_info)
    else:
        raise ValueError("Cannot get WorkerInfo from name".format(name_or_info))


@_require_initialized
def remote(to, func, args=None, kwargs=None):
    r"""
    Make a remote call to run ``func`` on worker ``to`` and return an
    :class:`~torch.distributed.rpc.RRef` to the result value immediately.
    Worker ``to`` will be the owner of the returned
    :class:`~torch.distributed.rpc.RRef`, and the worker calling ``remote`` is
    a user. The owner manages the global reference count of its
    :class:`~torch.distributed.rpc.RRef`, and the owner
    :class:`~torch.distributed.rpc.RRef` is only destructed when globally there
    are no living references to it.

    Arguments:
        to (str or WorkerInfo): id or name of the destination worker.
        func (callable): builtin functions (like :meth:`torch.add`).
        args (tuple): the argument tuple for the ``func`` invocation.
        kwargs (dict): is a dictionary of keyword arguments for the ``func``
                       invocation.

    Returns:
        A user :class:`~torch.distributed.rpc.RRef` instance to the result
        value. Use the blocking API :meth:`torch.distributed.rpc.RRef.to_here`
        to retrieve the result value locally.

    Example::

        On worker 0:
        >>> import torch.distributed.rpc as rpc
        >>> rpc.init_rpc("worker0", rank=0, world_size=2)
        >>> worker1 = rpc.get_worker_info("worker1")
        >>> rref1 = rpc.remote(worker1, torch.add, args=(torch.ones(2), 3))
        >>> rref2 = rpc.remote(worker1, torch.add, args=(torch.ones(2), 1))
        >>> x = rref1.to_here() + rref2.to_here()
        >>> rpc.wait_all_workers()

        On worker 1:
<<<<<<< HEAD
        >>> import torch.distributed as dist
        >>> dist.init_process_group(backend='gloo', rank=1, world_size=2)
        >>> dist.init_rpc("worker1")
        >>> rpc.wait_all_workers()
=======
        >>> import torch.distributed.rpc as rpc
        >>> rpc.init_rpc("worker1", rank=0, world_size=2)
        >>> rpc.join_rpc()
>>>>>>> 551e387f
    """
    qualified_name = torch.jit._find_builtin(func)

    args = args if args else ()
    kwargs = kwargs if kwargs else {}

    info = _to_worker_info(to)
    if qualified_name is not None:
        return _invoke_remote_builtin(
            _agent, info, qualified_name, *args, **kwargs)
    else:
        (pickled_python_udf, tensors) = _internal_rpc_pickler.serialize(
            PythonUDF(func, args, kwargs))
        return _invoke_remote_python_udf(
            _agent, info, pickled_python_udf, tensors)


def _invoke_rpc(to, func, args=None, kwargs=None):
    if not callable(func):
        raise TypeError("function should be callable.")

    qualified_name = torch.jit._find_builtin(func)

    args = args if args else ()
    kwargs = kwargs if kwargs else {}

    info = _to_worker_info(to)
    if qualified_name is not None:
        fut = _invoke_rpc_builtin(
            _agent, info, qualified_name, *args, **kwargs
        )
    else:
        (pickled_python_udf, tensors) = _internal_rpc_pickler.serialize(
            PythonUDF(func, args, kwargs))
        fut = _invoke_rpc_python_udf(
            _agent, info, pickled_python_udf, tensors)
    return fut


@_require_initialized
def rpc_sync(to, func, args=None, kwargs=None):
    r"""
    Make a blocking RPC call to run function ``func`` on worker ``to``. RPC
    messages are sent and received in parallel to execution of Python code. This
    method is thread-safe.

    Arguments:
        to (str or WorkerInfo): id or name of the destination worker.
        func (callable): any callable function. builtin functions (like
                         :meth:`torch.add`) can be sent over RPC more efficiently.
        args (tuple): the argument tuple for the ``func`` invocation.
        kwargs (dict): is a dictionary of keyword arguments for the ``func``
                       invocation.

    Returns:
        Returns the result of running ``func`` on ``args`` and ``kwargs``.

    Example::

        On worker 0:
        >>> import torch.distributed.rpc as rpc
        >>> rpc.init_rpc("worker0", rank=0, world_size=2)
        >>> ret = rpc.rpc_sync("worker1", torch.add, args=(torch.ones(2), 3))
        >>> rpc.wait_all_workers()

        On worker 1:
        >>> import torch.distributed.rpc as rpc
<<<<<<< HEAD
        >>> dist.init_process_group(backend='gloo', rank=1, world_size=2)
        >>> rpc.init_rpc("worker1")
        >>> rpc.wait_all_workers()
=======
        >>> rpc.init_rpc("worker1", rank=0, world_size=2)
        >>> rpc.join_rpc()
>>>>>>> 551e387f
    """
    fut = _invoke_rpc(to, func, args, kwargs)
    return fut.wait()


@_require_initialized
def rpc_async(to, func, args=None, kwargs=None):
    r"""
    Make a non-blocking RPC call to run function ``func`` on worker ``to``. RPC
    messages are sent and received in parallel to execution of Python code. This
    method is thread-safe. This method will immediately return a
    ``torch.distributed.FutureMessage`` that can be awaited on.

    Arguments:
        to (str or WorkerInfo): id or name of the destination worker.
        func (callable): any callable function. builtin functions (like
                         :meth:`torch.add`) can be sent over RPC more efficiently.
        args (tuple): the argument tuple for the ``func`` invocation.
        kwargs (dict): is a dictionary of keyword arguments for the ``func``
                       invocation.

    Returns:
        Returns a ``torch.distributed.FutureMessage`` object that can be waited
        on. When completed, the return value of ``func`` on ``args`` and
        ``kwargs`` can be retrieved from the ``FutureMessage`` object.

    Example::

        On worker 0:
        >>> import torch.distributed.rpc as rpc
        >>> rpc.init_rpc("worker0", rank=0, world_size=2)
        >>> worker1 = rpc.get_worker_id("worker1")
        >>> fut1 = rpc.rpc_async(worker1, torch.add, args=(torch.ones(2), 3))
        >>> fut2 = rpc.rpc_async(worker1, min, args=(1, 2))
        >>> result = fut1.wait() + fut2.wait()
        >>> rpc.wait_all_workers()

        On worker 1:
        >>> import torch.distributed.rpc as rpc
<<<<<<< HEAD
        >>> dist.init_process_group(backend='gloo', rank=1, world_size=2)
        >>> rpc.init_rpc("worker1")
        >>> rpc.wait_all_workers()
=======
        >>> rpc.init_rpc("worker1", rank=0, world_size=2)
        >>> rpc.join_rpc()
>>>>>>> 551e387f
    """
    fut = _invoke_rpc(to, func, args, kwargs)
    return fut<|MERGE_RESOLUTION|>--- conflicted
+++ resolved
@@ -183,16 +183,9 @@
         >>> rpc.wait_all_workers()
 
         On worker 1:
-<<<<<<< HEAD
-        >>> import torch.distributed as dist
-        >>> dist.init_process_group(backend='gloo', rank=1, world_size=2)
-        >>> dist.init_rpc("worker1")
-        >>> rpc.wait_all_workers()
-=======
         >>> import torch.distributed.rpc as rpc
         >>> rpc.init_rpc("worker1", rank=0, world_size=2)
-        >>> rpc.join_rpc()
->>>>>>> 551e387f
+        >>> rpc.wait_all_workers()
     """
     qualified_name = torch.jit._find_builtin(func)
 
@@ -260,14 +253,8 @@
 
         On worker 1:
         >>> import torch.distributed.rpc as rpc
-<<<<<<< HEAD
-        >>> dist.init_process_group(backend='gloo', rank=1, world_size=2)
-        >>> rpc.init_rpc("worker1")
-        >>> rpc.wait_all_workers()
-=======
         >>> rpc.init_rpc("worker1", rank=0, world_size=2)
-        >>> rpc.join_rpc()
->>>>>>> 551e387f
+        >>> rpc.wait_all_workers()
     """
     fut = _invoke_rpc(to, func, args, kwargs)
     return fut.wait()
@@ -307,14 +294,8 @@
 
         On worker 1:
         >>> import torch.distributed.rpc as rpc
-<<<<<<< HEAD
-        >>> dist.init_process_group(backend='gloo', rank=1, world_size=2)
-        >>> rpc.init_rpc("worker1")
-        >>> rpc.wait_all_workers()
-=======
         >>> rpc.init_rpc("worker1", rank=0, world_size=2)
-        >>> rpc.join_rpc()
->>>>>>> 551e387f
+        >>> rpc.wait_all_workers()
     """
     fut = _invoke_rpc(to, func, args, kwargs)
     return fut