from torch.distributed import invoke_rpc_builtin, invoke_rpc_python_udf
from torch.distributed import invoke_remote_builtin, invoke_remote_python_udf
from torch.distributed import _start_rpc_agent
from torch.distributed import _destroy_rref_context, _cleanup_python_rpc_handler
from torch.distributed import WorkerInfo
<<<<<<< HEAD
from .backend_registry import is_backend_registered, init_backend
from .constants import DEFAULT_RPC_TIMEOUT, DEFAULT_NUM_SEND_RECV_THREADS
=======
from . import backend_registry
>>>>>>> 28be2d49
from .internal import _internal_rpc_pickler, PythonUDF

import functools
import sys
import torch


_agent = None


def _require_initialized(func):
    @functools.wraps(func)
    def wrapper(*args, **kwargs):
        if _agent is None:
            raise RuntimeError(
                "RPC has not been initialized. Call "
                "torch.distributed.rpc.init_model_parallel first."
            )
        return func(*args, **kwargs)
    return wrapper


def join_rpc():
    r"""
    Block until all local and remote RPC processes reach this method, process
    (send and receive) all pending messages, and then destroy local RPC agent.
    Every RPC process must call this method before exit.
    """
    global _agent

    if _agent:
        _agent.join()
        _agent = None
        _destroy_rref_context()
        # clean up python rpc handler in join_rpc(), see comments in
        # PythonRpcHandler::cleanup(), call it in python API because the
        # cleanup() function has python dependency, it assumes python
        # interpreter exists
        _cleanup_python_rpc_handler()


@_require_initialized
def sync_rpc():
    r"""
    Block until all local and remote RPC processes reach this method and finish
    sending all pending RPCs. As this method synchronizes at the process
    level, if multiple threads are spawned, only one of them should call this
    method at a time.
    """

    _agent.sync()



# TODO: add a context manager to wrap _init_rpc and join_rpc
def _init_rpc(
    backend=backend_registry.BackendType.PROCESS_GROUP,
    store=None,
    self_name=None,
    self_rank=-1,
    worker_name_to_id=None,
    num_send_recv_threads=DEFAULT_NUM_SEND_RECV_THREADS,
    rpc_timeout=DEFAULT_RPC_TIMEOUT
):
    if sys.version_info < (3, 0):
        raise RuntimeError("RPC package does not support Python2.")

    global _agent

    if _agent:
        raise RuntimeError("RPC is already initialized")

<<<<<<< HEAD
    if backend == RpcBackend.PROCESS_GROUP:
        from torch.distributed.distributed_c10d import _get_default_group

        group = _get_default_group()
        if (self_rank != -1) and (self_rank != group.rank()):
            raise RuntimeError("self_rank argument {} doesn't match pg rank {}".format(
                               self_rank, group.rank()))
        if (worker_name_to_id is not None) and (len(worker_name_to_id) != group.size()):
            raise RuntimeError("worker_name_to_id argument {} doesn't match pg size {}".format(
                               worker_name_to_id, group.size()))
        # TODO: add try-except and destroy _agent in all processes if any fails.
        _agent = ProcessGroupAgent(self_name, group, num_send_recv_threads, rpc_timeout)
    elif is_backend_registered(backend):
        # Rendezvous.
        world_size = len(worker_name_to_id)
        rendezvous_iterator = torch.distributed.rendezvous(init_method, self_rank, world_size)
        store, self_rank, world_size = next(rendezvous_iterator)
        # Initialize RPC.
        _agent = init_backend(
            backend,
            store=store,
            self_name=self_name,
            self_rank=self_rank,
            worker_name_to_id=worker_name_to_id,
        )
    else:
        raise RuntimeError("Unrecognized RPC backend ", backend)
=======
    # Initialize RPC.
    _agent = backend_registry.init_backend(
        backend,
        store=store,
        self_name=self_name,
        self_rank=self_rank,
        worker_name_to_id=worker_name_to_id,
        num_send_recv_threads=num_send_recv_threads,
    )
>>>>>>> 28be2d49
    _start_rpc_agent(_agent)


@_require_initialized
def get_worker_info(worker_name=None):
    r"""
    Get ``WorkerInfo`` of a given worker name. Use this ``WorkerInfo`` to avoid
    passing an expensive string on every invocation. The ``WorkerInfo`` contains
    the name and the id of the worker.

    Arguments:
        worker_name (str): the string name of a worker. If ``None``, return the
                           the id of the current worker. (default ``None``)

    Returns:
        ``WorkerInfo`` instance for the given ``worker_name`` or ``WorkerInfo``
        of the current worker if ``worker_name`` is ``None``.
    """
    if worker_name:
        return _agent.get_worker_info(worker_name)
    else:
        return _agent.get_worker_info()

@_require_initialized
def get_rpc_timeout():
    """
    Retrieve the timeout for all RPCs that was set during RPC initialization.

    Returns:
        `datetime.timedelta` instance indicating the RPC timeout.
    """
    return _agent._get_rpc_timeout()


def _to_worker_info(name_or_info):
    if isinstance(name_or_info, WorkerInfo):
        return name_or_info
    elif isinstance(name_or_info, str):
        return get_worker_info(name_or_info)
    else:
        raise ValueError("Cannot get WorkerInfo from name".format(name_or_info))


@_require_initialized
def remote(to, func, args=None, kwargs=None):
    r"""
    Make a ``remote`` call to run ``func`` on worker ``to``, and returns an
    ``RRef`` to the result value immediately. Worker ``to`` will be the owner
    of the returned ``RRef``, and this worker is a user. The owner manages the
    global reference count of its ``RRef``s, and the owner ``RRef`` is only
    destructed when globally there is no living references to it.

    Arguments:
        to (int or str): id or name of the destination worker.
        func (callable): builtin functions (like ``torch.add``).
        args (tuple): the argument tuple for the ``func`` invocation.
        kwargs (dict): is a dictionary of keyword arguments for the ``func``
                       invocation.

    Returns:
        A user ``RRef`` instance to the result value. Use the blocking API
        ``RRef.to_here()`` to retrieve the result value locally.

    Example::

        On worker 0:
        >>> import torch.distributed as dist
        >>> import torch.distributed.rpc as rpc
        >>> dist.init_process_group(backend='gloo', rank=0, world_size=2)
        >>> rpc.init_model_parallel("worker0")
        >>> worker1 = rpc.get_worker_info("worker1")
        >>> rref1 = rpc.remote(worker1, torch.add, args=(torch.ones(2), 3))
        >>> rref2 = rpc.remote(worker1, torch.add, args=(torch.ones(2), 1))
        >>> x = rref1.to_here() + rref2.to_here()
        >>> rpc.join_rpc()

        On worker 1:
        >>> import torch.distributed as dist
        >>> dist.init_process_group(backend='gloo', rank=1, world_size=2)
        >>> dist.init_model_parallel("worker1")
        >>> rpc.join_rpc()
    """
    qualified_name = torch.jit._find_builtin(func)

    args = args if args else ()
    kwargs = kwargs if kwargs else {}

    info = _to_worker_info(to)
    if qualified_name is not None:
        return invoke_remote_builtin(
            _agent, info, qualified_name, *args, **kwargs)
    else:
        (pickled_python_udf, tensors) = _internal_rpc_pickler.serialize(
            PythonUDF(func, args, kwargs))
        return invoke_remote_python_udf(
            _agent, info, pickled_python_udf, tensors)


def _invoke_rpc(to, func, args=None, kwargs=None):
    if not callable(func):
        raise TypeError("function should be callable.")

    qualified_name = torch.jit._find_builtin(func)

    args = args if args else ()
    kwargs = kwargs if kwargs else {}

    info = _to_worker_info(to)
    if qualified_name is not None:
        fut = invoke_rpc_builtin(
            _agent, info, qualified_name, *args, **kwargs
        )
    else:
        (pickled_python_udf, tensors) = _internal_rpc_pickler.serialize(
            PythonUDF(func, args, kwargs))
        fut = invoke_rpc_python_udf(
            _agent, info, pickled_python_udf, tensors)
    return fut


@_require_initialized
def rpc_sync(to, func, args=None, kwargs=None):
    r"""
    Make a blocking RPC call to run function ``func`` on worker ``to``. RPC
    messages are sent and received in parallel to execution of Python code. This
    method is thread-safe.

    Arguments:
        to (int or str): id or name of the destination worker.
        func (callable): any callable function. builtin functions (like
                         ``torch.add``) can be sent over RPC more efficiently.
        args (tuple): the argument tuple for the ``func`` invocation.
        kwargs (dict): is a dictionary of keyword arguments for the ``func``
                       invocation.

    Returns:
        Returns the result of running ``func``on ``args`` and ``kwargs``.

    Example::
        On worker 0:
        >>> import torch.distributed as dist
        >>> import torch.distributed.rpc as rpc
        >>> dist.init_process_group(backend='gloo', rank=0, world_size=2)
        >>> rpc.init_model_parallel("worker0")
        >>> ret = rpc.rpc_sync("worker1", torch.add, args=(torch.ones(2), 3))
        >>> rpc.join_rpc()

        On worker 1:
        >>> import torch.distributed as dist
        >>> import torch.distributed.rpc as rpc
        >>> dist.init_process_group(backend='gloo', rank=1, world_size=2)
        >>> rpc.init_model_parallel("worker1")
        >>> rpc.join_rpc()
    """
    fut = _invoke_rpc(to, func, args, kwargs)
    return fut.wait()


@_require_initialized
def rpc_async(to, func, args=None, kwargs=None):
    r"""
    Make a non-blocking RPC call to run function ``func`` on worker ``to``. RPC
    messages are sent and received in parallel to execution of Python code. This
    method is thread-safe. This method will immediately return a
    torch.distributed.FutureMessage that can be awaited on.

    Arguments:
        to (int or str): id or name of the destination worker.
        func (callable): any callable function. builtin functions (like
                         ``torch.add``) can be sent over RPC more efficiently.
        args (tuple): the argument tuple for the ``func`` invocation.
        kwargs (dict): is a dictionary of keyword arguments for the ``func``
                       invocation.

    Returns:
        Returns a ``torch.distributed.FutureMessage`` object that can be waited
        on. When completed, the return value of ``func`` on ``args`` and
        ``kwargs`` can be retrieved from the ``FutureMessage`` object.

    Example::

        On worker 0:
        >>> import torch.distributed as dist
        >>> import torch.distributed.rpc as rpc
        >>> dist.init_process_group(backend='gloo', rank=0, world_size=2)
        >>> rpc.init_model_parallel("worker0")
        >>> worker1 = rpc.get_worker_id("worker1")
        >>> fut1 = rpc.rpc_async(worker1, torch.add, args=(torch.ones(2), 3))
        >>> fut2 = rpc.rpc_async(worker1, min, args=(1, 2))
        >>> result = fut1.wait() + fut2.wait()
        >>> rpc.join_rpc()

        On worker 1:
        >>> import torch.distributed as dist
        >>> import torch.distributed.rpc as rpc
        >>> dist.init_process_group(backend='gloo', rank=1, world_size=2)
        >>> rpc.init_model_parallel("worker1")
        >>> rpc.join_rpc()
    """
    fut = _invoke_rpc(to, func, args, kwargs)
    return fut<|MERGE_RESOLUTION|>--- conflicted
+++ resolved
@@ -3,12 +3,8 @@
 from torch.distributed import _start_rpc_agent
 from torch.distributed import _destroy_rref_context, _cleanup_python_rpc_handler
 from torch.distributed import WorkerInfo
-<<<<<<< HEAD
-from .backend_registry import is_backend_registered, init_backend
+from . import backend_registry
 from .constants import DEFAULT_RPC_TIMEOUT, DEFAULT_NUM_SEND_RECV_THREADS
-=======
-from . import backend_registry
->>>>>>> 28be2d49
 from .internal import _internal_rpc_pickler, PythonUDF
 
 import functools
@@ -81,35 +77,6 @@
     if _agent:
         raise RuntimeError("RPC is already initialized")
 
-<<<<<<< HEAD
-    if backend == RpcBackend.PROCESS_GROUP:
-        from torch.distributed.distributed_c10d import _get_default_group
-
-        group = _get_default_group()
-        if (self_rank != -1) and (self_rank != group.rank()):
-            raise RuntimeError("self_rank argument {} doesn't match pg rank {}".format(
-                               self_rank, group.rank()))
-        if (worker_name_to_id is not None) and (len(worker_name_to_id) != group.size()):
-            raise RuntimeError("worker_name_to_id argument {} doesn't match pg size {}".format(
-                               worker_name_to_id, group.size()))
-        # TODO: add try-except and destroy _agent in all processes if any fails.
-        _agent = ProcessGroupAgent(self_name, group, num_send_recv_threads, rpc_timeout)
-    elif is_backend_registered(backend):
-        # Rendezvous.
-        world_size = len(worker_name_to_id)
-        rendezvous_iterator = torch.distributed.rendezvous(init_method, self_rank, world_size)
-        store, self_rank, world_size = next(rendezvous_iterator)
-        # Initialize RPC.
-        _agent = init_backend(
-            backend,
-            store=store,
-            self_name=self_name,
-            self_rank=self_rank,
-            worker_name_to_id=worker_name_to_id,
-        )
-    else:
-        raise RuntimeError("Unrecognized RPC backend ", backend)
-=======
     # Initialize RPC.
     _agent = backend_registry.init_backend(
         backend,
@@ -119,7 +86,6 @@
         worker_name_to_id=worker_name_to_id,
         num_send_recv_threads=num_send_recv_threads,
     )
->>>>>>> 28be2d49
     _start_rpc_agent(_agent)
 
 
