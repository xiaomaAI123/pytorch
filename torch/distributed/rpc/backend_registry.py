--- conflicted
+++ resolved
@@ -86,11 +86,7 @@
         )
 
     dist.init_process_group(
-<<<<<<< HEAD
-        backend=dc10d.Backend.GLOO, store=store, rank=self_rank, world_size=world_size
-=======
         backend="gloo", store=store, rank=rank, world_size=world_size
->>>>>>> fb7f46ea
     )
 
     try:
@@ -110,27 +106,20 @@
                 )
             )
         # TODO: add try-except and destroy _agent in all processes if any fails.
-<<<<<<< HEAD
-        return ProcessGroupAgent(self_name, group, num_send_recv_threads, rpc_timeout)
-=======
         return ProcessGroupAgent(
             name,
             group,
             rpc_agent_options.num_send_recv_threads,
             rpc_agent_options.rpc_timeout,
         )
->>>>>>> fb7f46ea
     except Exception as ex:
         dist.destroy_process_group()
         raise ex
 
 
-<<<<<<< HEAD
-register_backend("PROCESS_GROUP", _process_group_init_backend_handler)
-=======
 register_backend(
     "PROCESS_GROUP",
     _process_group_construct_rpc_agent_options_handler,
     _process_group_init_backend_handler,
 )
->>>>>>> fb7f46ea
+register_backend("PROCESS_GROUP", _process_group_init_backend_handler)