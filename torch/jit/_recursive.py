--- conflicted
+++ resolved
@@ -115,19 +115,11 @@
         attr_type = infer_type(name, item)
         if attr_type is not None:
             # if the type can be inferred, it should be a module interface type
-<<<<<<< HEAD
             sub_concrete_type = torch._C.ConcreteModuleType.from_interface(attr_type)
         else:
             # otherwise we get the concrete module type for item and add it to concrete_type
             sub_concrete_type = concrete_type_store.get_or_create_concrete_type(item)
-        raw_concrete_type.add_module(name, sub_concrete_type)
-=======
-            concrete_type_builder.add_module_interface(name, attr_type)
-        else:
-            # otherwise we get the concrete module type for item and add it to concrete_type
-            sub_concrete_type = concrete_type_store.get_or_create_concrete_type(item)
-            concrete_type_builder.add_module(name, sub_concrete_type)
->>>>>>> 338562b4
+        concrete_type_builder.add_module(name, sub_concrete_type)
 
         added_names.add(name)
 
