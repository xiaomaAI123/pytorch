# See README.md in this directory for more guidance


# Temporary type cast operators. These are needed to trace type-casts now since
# Type's are not supported in the IR. Instead, we call down to these
# specialized operators for each datatype.
# TODO: remove when we have Type support in the IR
- func: _cast_Byte(Tensor self, bool non_blocking=False) -> Tensor
  variants: function

- func: _cast_Char(Tensor self, bool non_blocking=False) -> Tensor
  variants: function

- func: _cast_Double(Tensor self, bool non_blocking=False) -> Tensor
  variants: function

- func: _cast_Float(Tensor self, bool non_blocking=False) -> Tensor
  variants: function

- func: _cast_Int(Tensor self, bool non_blocking=False) -> Tensor
  variants: function

- func: _cast_Long(Tensor self, bool non_blocking=False) -> Tensor
  variants: function

- func: _cast_Short(Tensor self, bool non_blocking=False) -> Tensor
  variants: function

- func: _cast_Half(Tensor self, bool non_blocking=False) -> Tensor
  variants: function

- func: _cudnn_ctc_loss(Tensor log_probs, Tensor targets, int[] input_lengths, int[] target_lengths, int blank, bool deterministic, bool zero_infinity) -> (Tensor, Tensor)
  dispatch:
    CUDA: _cudnn_ctc_loss

- func: _cudnn_rnn_flatten_weight(Tensor[] weight_arr, int weight_stride0, int input_size, int mode, int hidden_size, int num_layers, bool batch_first, bool bidirectional) -> Tensor
  dispatch:
    CUDA: _cudnn_rnn_flatten_weight

- func: _cudnn_rnn(Tensor input, Tensor[] weight, int weight_stride0, Tensor? weight_buf, Tensor hx, Tensor? cx, int mode, int hidden_size, int num_layers, bool batch_first, float dropout, bool train, bool bidirectional, int[] batch_sizes, Tensor? dropout_state) -> (Tensor, Tensor, Tensor, Tensor, Tensor)
  dispatch:
    CUDA: _cudnn_rnn

- func: _cudnn_rnn_backward(Tensor input, Tensor[] weight, int weight_stride0, Tensor weight_buf, Tensor hx, Tensor? cx, Tensor output, Tensor? grad_output, Tensor? grad_hy, Tensor? grad_cy, int mode, int hidden_size, int num_layers, bool batch_first, float dropout, bool train, bool bidirectional, int[] batch_sizes, BoolTensor? dropout_state, Tensor reserve, bool[4] output_mask) -> (Tensor, Tensor, Tensor, Tensor[])
  matches_jit_signature: False
  dispatch:
    CUDA: _cudnn_rnn_backward

- func: _cudnn_init_dropout_state(float dropout, bool train, int dropout_seed, *, ScalarType dtype, Layout layout, Device device) -> Tensor
  dispatch:
    CUDA: _cudnn_init_dropout_state

- func: _debug_has_internal_overlap(Tensor self) -> int
  variants: function

- func: _fused_dropout(Tensor self, float p, Generator? generator=None) -> (Tensor, Tensor)
  variants: function
  dispatch:
     CUDA: fused_dropout_cuda

- func: _masked_scale(Tensor self, Tensor mask, float scale) -> Tensor
  variants: function
  dispatch:
     CUDA: masked_scale_cuda

- func: _sobol_engine_draw(Tensor quasi, int n, Tensor sobolstate, int dimension, int num_generated, ScalarType? dtype) -> (Tensor, Tensor)

- func: _sobol_engine_ff_(Tensor(a!) self, int n, Tensor sobolstate, int dimension, int num_generated) -> Tensor(a!)

- func: _sobol_engine_scramble_(Tensor(a!) self, Tensor ltm, int dimension) -> Tensor(a!)

- func: _sobol_engine_initialize_state_(Tensor(a!) self, int dimension) -> Tensor(a!)

- func: _reshape_from_tensor(Tensor self, Tensor shape) -> Tensor

- func: _shape_as_tensor(Tensor self) -> Tensor

- func: dropout(Tensor input, float p, bool train) -> Tensor

- func: dropout_(Tensor(a!) self, float p, bool train) -> Tensor(a!)

- func: feature_dropout(Tensor input, float p, bool train) -> Tensor

- func: feature_dropout_(Tensor(a!) self, float p, bool train) -> Tensor(a!)

- func: alpha_dropout(Tensor input, float p, bool train) -> Tensor

- func: alpha_dropout_(Tensor(a!) self, float p, bool train) -> Tensor(a!)

- func: feature_alpha_dropout(Tensor input, float p, bool train) -> Tensor

- func: feature_alpha_dropout_(Tensor(a!) self, float p, bool train) -> Tensor(a!)

- func: abs(Tensor self) -> Tensor
  variants: function, method

- func: abs_(Tensor(a!) self) -> Tensor(a!)
  variants: function, method
  dispatch:
    CPU: _abs__cpu
    CUDA: _abs__cuda

- func: abs(Tensor self, *, Tensor(a!) out) -> Tensor(a!)
  dispatch:
    CPU: _abs_out_cpu
    CUDA: _abs_out_cuda

- func: acos(Tensor self) -> Tensor
  variants: function, method

- func: acos_(Tensor(a!) self) -> Tensor(a!)
  variants: function, method
  dispatch:
    CPU: _acos__cpu
    CUDA: _acos__cuda

- func: acos(Tensor self, *, Tensor(a!) out) -> Tensor(a!)
  dispatch:
    CPU: _acos_out_cpu
    CUDA: _acos_out_cuda

- func: avg_pool1d(Tensor self, int[1] kernel_size, int[1] stride=[], int[1] padding=0, bool ceil_mode=False, bool count_include_pad=True) -> Tensor

- func: adaptive_avg_pool1d(Tensor self, int[1] output_size) -> Tensor

# Return: (Tensor output, Tensor indices)
- func: adaptive_max_pool1d(Tensor self, int[1] output_size) -> (Tensor, Tensor)

- func: add(Tensor self, Tensor other, *, Scalar alpha=1) -> Tensor
  variants: function, method

- func: add_(Tensor(a!) self, Tensor other, *, Scalar alpha=1) -> Tensor(a!)
  variants: method

- func: add(Tensor self, Tensor other, *, Scalar alpha=1, Tensor(a!) out) -> Tensor(a!)

# For C++ only, until we have conversion from C++ numbers to Tensor
- func: add(Tensor self, Scalar other, Scalar alpha=1) -> Tensor
  variants: function, method

- func: add_(Tensor(a!) self, Scalar other, Scalar alpha=1) -> Tensor(a!)
  variants: method

- func: addmv(Tensor self, Tensor mat, Tensor vec, *, Scalar beta=1, Scalar alpha=1) -> Tensor
  variants: function, method

- func: addmv_(Tensor(a!) self, Tensor mat, Tensor vec, *, Scalar beta=1, Scalar alpha=1) -> Tensor(a!)
  variants: function, method

- func: addmv(Tensor self, Tensor mat, Tensor vec, *, Scalar beta=1, Scalar alpha=1, Tensor(a!) out) -> Tensor(a!)

- func: addr(Tensor self, Tensor vec1, Tensor vec2, *, Scalar beta=1, Scalar alpha=1) -> Tensor
  variants: function, method

- func: addr_(Tensor(a!) self, Tensor vec1, Tensor vec2, *, Scalar beta=1, Scalar alpha=1) -> Tensor(a!)
  variants: method

- func: addr(Tensor self, Tensor vec1, Tensor vec2, *, Scalar beta=1, Scalar alpha=1, Tensor(a!) out) -> Tensor(a!)

- func: affine_grid_generator(Tensor theta, int[] size) -> Tensor
  variants: function

- func: affine_grid_generator_backward(Tensor grad, int[] size) -> Tensor
  variants: function

- func: all(Tensor self, int dim, bool keepdim=False) -> Tensor
  variants: function, method

- func: all(Tensor self, int dim, bool keepdim=False, *, Tensor(a!) out) -> Tensor(a!)

- func: allclose(Tensor self, Tensor other, float rtol=1e-05, float atol=1e-08, bool equal_nan=False) -> bool
  variants: function, method

- func: any(Tensor self, int dim, bool keepdim=False) -> Tensor
  variants: function, method

- func: any(Tensor self, int dim, bool keepdim=False, *, Tensor(a!) out) -> Tensor(a!)

- func: arange(Scalar end, *, ScalarType? dtype=None, Layout? layout=None, Device? device=None) -> Tensor

- func: arange(Scalar start, Scalar end, *, ScalarType? dtype=None, Layout? layout=None, Device? device=None) -> Tensor

- func: arange(Scalar start, Scalar end, Scalar step, *, ScalarType? dtype=None, Layout? layout=None, Device? device=None) -> Tensor

- func: arange(Scalar end, *, Tensor(a!) out) -> Tensor(a!)

- func: arange(Scalar start, Scalar end, Scalar step=1, *, Tensor(a!) out) -> Tensor(a!)
  dispatch:
    CPU: arange_cpu_out
    CUDA: arange_cuda_out

# This function is a temporary hack to allow tracing of arange like constructs with dynamic
# bounds on arange.  Normal arange is not traceable because it does not take any tensor inputs;
# if the range you need is based on another tensor, calling this function directly will
# preserve tracing.  Get rid of this when arange can directly take tensors for bounds
# (so that it can be traced directly).
- func: _dim_arange(Tensor like, int dim) -> Tensor

- func: argmax(Tensor self, int? dim=None, bool keepdim=False) -> Tensor
  variants: function, method

- func: argmin(Tensor self, int? dim=None, bool keepdim=False) -> Tensor
  variants: function, method

- func: as_strided(Tensor(a) self, int[] size, int[] stride, int? storage_offset=None) -> Tensor(a)
  variants: function, method
  device_guard: False

- func: as_strided_(Tensor(a!) self, int[] size, int[] stride, int? storage_offset=None) -> Tensor(a!)
  variants: function, method
  device_guard: False

- func: asin(Tensor self) -> Tensor
  variants: function, method

- func: asin_(Tensor(a!) self) -> Tensor(a!)
  variants: function, method
  dispatch:
    CPU: _asin__cpu
    CUDA: _asin__cuda

- func: asin(Tensor self, *, Tensor(a!) out) -> Tensor(a!)
  dispatch:
    CPU: _asin_out_cpu
    CUDA: _asin_out_cuda

- func: atan(Tensor self) -> Tensor
  variants: function, method

- func: atan_(Tensor(a!) self) -> Tensor(a!)
  variants: function, method
  dispatch:
    CPU: _atan__cpu
    CUDA: _atan__cuda

- func: atan(Tensor self, *, Tensor(a!) out) -> Tensor(a!)
  dispatch:
    CPU: _atan_out_cpu
    CUDA: _atan_out_cuda

- func: baddbmm(Tensor self, Tensor batch1, Tensor batch2, *, Scalar beta=1, Scalar alpha=1) -> Tensor
  variants: function, method
  dispatch:
    CPU: baddbmm_cpu
    CUDA: baddbmm_cuda

- func: baddbmm_(Tensor(a!) self, Tensor batch1, Tensor batch2, *, Scalar beta=1, Scalar alpha=1) -> Tensor(a!)
  variants: method
  dispatch:
    CPU: baddbmm__cpu
    CUDA: baddbmm__cuda

- func: _baddbmm_mkl_(Tensor(a!) self, Tensor batch1, Tensor batch2, *, Scalar beta=1, Scalar alpha=1) -> Tensor(a!)
  variants: function

- func: baddbmm(Tensor self, Tensor batch1, Tensor batch2, *, Scalar beta=1, Scalar alpha=1, Tensor(a!) out) -> Tensor(a!)
  variants: function
  dispatch:
    CPU: baddbmm_out_cpu
    CUDA: baddbmm_out_cuda

- func: bartlett_window(int window_length, *, ScalarType? dtype=None, Layout? layout=None, Device? device=None) -> Tensor

- func: bartlett_window(int window_length, bool periodic, *, ScalarType? dtype=None, Layout? layout=None, Device? device=None) -> Tensor

- func: batch_norm(Tensor input, Tensor? weight, Tensor? bias, Tensor? running_mean, Tensor? running_var, bool training, float momentum, float eps, bool cudnn_enabled) -> Tensor

- func: _batch_norm_impl_index(Tensor input, Tensor? weight, Tensor? bias, Tensor? running_mean, Tensor? running_var, bool training, float momentum, float eps, bool cudnn_enabled) -> (Tensor, Tensor, Tensor, int)

- func: _batch_norm_impl_index_backward(int impl_index, Tensor input, Tensor grad_output, Tensor? weight, Tensor? running_mean, Tensor? running_var, Tensor? save_mean, Tensor? save_var_transform, bool train, float eps, bool[3] output_mask) -> (Tensor, Tensor, Tensor)

# Sample bernoulli with values in `self` as probability.
- func: bernoulli(Tensor self, *, Generator? generator=None) -> Tensor
  variants: function, method

- func: bernoulli(Tensor self, *, Generator? generator=None, Tensor(a!) out) -> Tensor(a!)
  variants: function

- func: bernoulli_(Tensor(a!) self, Tensor p, *, Generator? generator=None) -> Tensor(a!)
  variants: method
  dispatch:
    CPU: bernoulli_tensor_cpu_
    CUDA: bernoulli_tensor_cuda_

- func: bernoulli_(Tensor(a!) self, float p=0.5, *, Generator? generator=None) -> Tensor(a!)
  variants: method
  dispatch:
    CPU: bernoulli_scalar_cpu_
    CUDA: bernoulli_scalar_cuda_

# This out-of-place version isn't used explicitly, but needed by jit.
# There is no default valid on `p` here because it would introduce ambiguity
# with `bernoulli(Tensor self, *, Generator? generator=None)` declaration.
- func: bernoulli(Tensor self, float p, *, Generator? generator=None) -> Tensor
  variants: function, method

- func: bilinear(Tensor input1, Tensor input2, Tensor weight, Tensor? bias) -> Tensor

- func: binary_cross_entropy_with_logits(Tensor self, Tensor target, Tensor? weight, Tensor? pos_weight, int reduction) -> Tensor
  variants: function

- func: binary_cross_entropy_with_logits_backward(Tensor grad_output, Tensor self, Tensor target, Tensor? weight, Tensor? pos_weight, int reduction) -> Tensor
  variants: function

- func: bincount(Tensor self, Tensor? weights=None, int minlength=0) -> Tensor
  variants: function, method
  dispatch:
    CPU: _bincount_cpu
    CUDA: _bincount_cuda

- func: blackman_window(int window_length, *, ScalarType? dtype=None, Layout? layout=None, Device? device=None) -> Tensor

- func: blackman_window(int window_length, bool periodic, *, ScalarType? dtype=None, Layout? layout=None, Device? device=None) -> Tensor

- func: bmm(Tensor self, Tensor mat2) -> Tensor
  variants: function, method
  dispatch:
    CPU: bmm_cpu
    CUDA: bmm_cuda

- func: bmm(Tensor self, Tensor mat2, *, Tensor(a!) out) -> Tensor(a!)
  variants: function
  dispatch:
    CPU: bmm_out_cpu
    CUDA: bmm_out_cuda

- func: broadcast_tensors(Tensor[] tensors) -> Tensor[]
  device_guard: False

- func: cat(Tensor[] tensors, int dim=0) -> Tensor

- func: cat(Tensor[] tensors, int dim=0, *, Tensor(a!) out) -> Tensor(a!)

- func: ceil(Tensor self) -> Tensor
  variants: function, method

- func: ceil_(Tensor(a!) self) -> Tensor(a!)
  variants: function, method
  dispatch:
    CPU: _ceil__cpu
    CUDA: _ceil__cuda

- func: ceil(Tensor self, *, Tensor(a!) out) -> Tensor(a!)
  dispatch:
    CPU: _ceil_out_cpu
    CUDA: _ceil_out_cuda

- func: chain_matmul(Tensor[] matrices) -> Tensor
  variants: function

- func: chunk(Tensor(a) self, int chunks, int dim=0) -> Tensor(a)[]
  variants: function, method
  device_guard: False

- func: clamp(Tensor self, Scalar? min=None, Scalar? max=None) -> Tensor
  variants: function, method

- func: clamp_(Tensor(a!) self, Scalar? min=None, Scalar? max=None) -> Tensor(a!)
  variants: function, method
  dispatch:
    CPU: _clamp__cpu
    CUDA: _clamp__cuda

- func: clamp(Tensor self, Scalar? min=None, Scalar? max=None, *, Tensor(a!) out) -> Tensor(a!)
  dispatch:
    CPU: _clamp_out_cpu
    CUDA: _clamp_out_cuda

- func: clamp_max(Tensor self, Scalar max) -> Tensor
  variants: function, method

- func: clamp_max_(Tensor(a!) self, Scalar max) -> Tensor(a!)
  variants: function, method
  dispatch:
    CPU: _clamp_max__cpu
    CUDA: _clamp_max__cuda

- func: clamp_max(Tensor self, Scalar max, *, Tensor(a!) out) -> Tensor(a!)
  dispatch:
    CPU: _clamp_max_out_cpu
    CUDA: _clamp_max_out_cuda

- func: clamp_min(Tensor self, Scalar min) -> Tensor
  variants: function, method

- func: clamp_min_(Tensor(a!) self, Scalar min) -> Tensor(a!)
  variants: function, method
  dispatch:
    CPU: _clamp_min__cpu
    CUDA: _clamp_min__cuda

- func: clamp_min(Tensor self, Scalar min, *, Tensor(a!) out) -> Tensor(a!)
  dispatch:
    CPU: _clamp_min_out_cpu
    CUDA: _clamp_min_out_cuda

- func: cudnn_is_acceptable(Tensor self) -> bool
  device_guard: False

- func: constant_pad_nd(Tensor self, int[] pad, Scalar value=0) -> Tensor
  variants: function

- func: contiguous(Tensor self) -> Tensor
  variants: method

- func: convolution(Tensor input, Tensor weight, Tensor? bias, int[] stride, int[] padding, int[] dilation, bool transposed, int[] output_padding, int groups) -> Tensor

- func: _convolution(Tensor input, Tensor weight, Tensor? bias, int[] stride, int[] padding, int[] dilation, bool transposed, int[] output_padding, int groups, bool benchmark, bool deterministic, bool cudnn_enabled) -> Tensor

- func: _convolution_nogroup(Tensor input, Tensor weight, Tensor? bias, int[] stride, int[] padding, int[] dilation, bool transposed, int[] output_padding) -> Tensor

- func: _convolution_double_backward(Tensor? ggI, Tensor? ggW, Tensor? ggb, Tensor gO, Tensor weight, Tensor self, int[] stride, int[] padding, int[] dilation, bool transposed, int[] output_padding, int groups, bool benchmark, bool deterministic, bool cudnn_enabled, bool[3] output_mask) -> (Tensor, Tensor, Tensor)

- func: conv1d(Tensor input, Tensor weight, Tensor? bias=None, int[1] stride=1, int[1] padding=0, int[1] dilation=1, int groups=1) -> Tensor

- func: conv2d(Tensor input, Tensor weight, Tensor? bias=None, int[2] stride=1, int[2] padding=0, int[2] dilation=1, int groups=1) -> Tensor

- func: conv3d(Tensor input, Tensor weight, Tensor? bias=None, int[3] stride=1, int[3] padding=0, int[3] dilation=1, int groups=1) -> Tensor

- func: conv_tbc(Tensor self, Tensor weight, Tensor bias, int pad=0) -> Tensor

- func: conv_tbc_backward(Tensor self, Tensor input, Tensor weight, Tensor bias, int pad) -> (Tensor, Tensor, Tensor)

# NB: we inherit the goofy argument order from PyTorch torch.nn.functional
- func: conv_transpose1d(Tensor input, Tensor weight, Tensor? bias=None, int[1] stride=1, int[1] padding=0, int[1] output_padding=0, int groups=1, int[1] dilation=1) -> Tensor

- func: conv_transpose2d(Tensor input, Tensor weight, Tensor? bias=None, int[2] stride=1, int[2] padding=0, int[2] output_padding=0, int groups=1, int[2] dilation=1) -> Tensor

- func: conv_transpose3d(Tensor input, Tensor weight, Tensor? bias=None, int[3] stride=1, int[3] padding=0, int[3] output_padding=0, int groups=1, int[3] dilation=1) -> Tensor

- func: s_copy_(Tensor(a!) self, Tensor src, bool non_blocking=False) -> Tensor(a!)
  cpu_half: True
  cpu_bool: True
  cuda_bool: True
  dispatch:
    CPU: _s_copy__cpu
    CUDA: _s_copy__cuda

- func: _s_copy_from(Tensor self, Tensor dst, bool non_blocking=False) -> Tensor
  cpu_half: True
  cpu_bool: True
  cuda_bool: True
  dispatch:
    CUDA: _s_copy_from_cuda

- func: _copy_same_type_(Tensor(a!) self, Tensor src) -> void
  cpu_half: True
  cpu_bool: True
  cuda_bool: True
  dispatch:
    CPU: _copy_same_type__cpu

- func: cos(Tensor self) -> Tensor
  variants: function, method

- func: cos_(Tensor(a!) self) -> Tensor(a!)
  variants: function, method
  dispatch:
    CPU: _cos__cpu
    CUDA: _cos__cuda

- func: cos(Tensor self, *, Tensor(a!) out) -> Tensor(a!)
  dispatch:
    CPU: _cos_out_cpu
    CUDA: _cos_out_cuda

- func: cosh(Tensor self) -> Tensor
  variants: function, method

- func: cosh_(Tensor(a!) self) -> Tensor(a!)
  variants: function, method
  dispatch:
    CPU: _cosh__cpu
    CUDA: _cosh__cuda

- func: cosh(Tensor self, *, Tensor(a!) out) -> Tensor(a!)
  dispatch:
    CPU: _cosh_out_cpu
    CUDA: _cosh_out_cuda

- func: cosine_embedding_loss(Tensor input1, Tensor input2, Tensor target, float margin=0.0, int reduction=Mean) -> Tensor

- func: cudnn_affine_grid_generator(Tensor theta, int N, int C, int H, int W) -> Tensor grid
  dispatch:
    CUDA: cudnn_affine_grid_generator_forward

# TODO: Why do I have to call this grad?!
- func: cudnn_affine_grid_generator_backward(Tensor grad, int N, int C, int H, int W) -> Tensor grad_theta
  dispatch:
    CUDA: cudnn_affine_grid_generator_backward

- func: cudnn_batch_norm(Tensor input, Tensor weight, Tensor? bias, Tensor? running_mean, Tensor? running_var, bool training, float exponential_average_factor, float epsilon) -> (Tensor, Tensor, Tensor)
  dispatch:
    CUDA: cudnn_batch_norm

# NB: You can only use this if you used cudnn_batch_norm training=True
- func: cudnn_batch_norm_backward(Tensor input, Tensor grad_output, Tensor weight, Tensor? running_mean, Tensor? running_var, Tensor? save_mean, Tensor? save_var, float epsilon) -> (Tensor, Tensor, Tensor)
  dispatch:
    CUDA: cudnn_batch_norm_backward

- func: cudnn_convolution(Tensor self, Tensor weight, Tensor? bias, int[] padding, int[] stride, int[] dilation, int groups, bool benchmark, bool deterministic) -> Tensor
  dispatch:
    CUDA: cudnn_convolution

- func: cudnn_convolution_backward_input(int[] self_size, Tensor grad_output, Tensor weight, int[] padding, int[] stride, int[] dilation, int groups, bool benchmark, bool deterministic) -> Tensor
  dispatch:
    CUDA: cudnn_convolution_backward_input

- func: cudnn_convolution_backward(Tensor self, Tensor grad_output, Tensor weight, int[] padding, int[] stride, int[] dilation, int groups, bool benchmark, bool deterministic, bool[3] output_mask) -> (Tensor, Tensor, Tensor)
  dispatch:
    CUDA: cudnn_convolution_backward

- func: cudnn_convolution_backward_bias(Tensor grad_output) -> Tensor
  dispatch:
    CUDA: cudnn_convolution_backward_bias

- func: cudnn_convolution_backward_weight(int[] weight_size, Tensor grad_output, Tensor self, int[] padding, int[] stride, int[] dilation, int groups, bool benchmark, bool deterministic) -> Tensor
  dispatch:
    CUDA: cudnn_convolution_backward_weight

- func: cudnn_convolution_transpose(Tensor self, Tensor weight, Tensor? bias, int[] padding, int[] output_padding, int[] stride, int[] dilation, int groups, bool benchmark, bool deterministic) -> Tensor
  dispatch:
    CUDA: cudnn_convolution_transpose

# NB: output_padding not strictly needed here, but it's helpful for the float
# backwards
- func: cudnn_convolution_transpose_backward(Tensor self, Tensor grad_output, Tensor weight, int[] padding, int[] output_padding, int[] stride, int[] dilation, int groups, bool benchmark, bool deterministic, bool[3] output_mask) -> (Tensor, Tensor, Tensor)
  dispatch:
    CUDA: cudnn_convolution_transpose_backward

- func: cudnn_convolution_transpose_backward_bias(Tensor grad_output) -> Tensor
  dispatch:
    CUDA: cudnn_convolution_backward_bias

- func: cudnn_convolution_transpose_backward_input(Tensor grad_output, Tensor weight, int[] padding, int[] stride, int[] dilation, int groups, bool benchmark, bool deterministic) -> Tensor
  dispatch:
    CUDA: cudnn_convolution_transpose_backward_input

- func: cudnn_convolution_transpose_backward_weight(int[] weight_size, Tensor grad_output, Tensor self, int[] padding, int[] stride, int[] dilation, int groups, bool benchmark, bool deterministic) -> Tensor
  dispatch:
    CUDA: cudnn_convolution_transpose_backward_weight

# NB: input is special cased in a way I don't quite understand
- func: cudnn_grid_sampler(Tensor self, Tensor grid) -> Tensor output
  dispatch:
    CUDA: cudnn_grid_sampler_forward

- func: cudnn_grid_sampler_backward(Tensor self, Tensor grid, Tensor grad_output) -> (Tensor grad_self, Tensor grad_grid)
  dispatch:
    CUDA: cudnn_grid_sampler_backward

# FIXME: These could be combined as optional<ScalarType> but for https://github.com/pytorch/pytorch/issues/6593.
- func: cumsum(Tensor self, int dim, *, ScalarType dtype) -> Tensor
  variants: function, method

- func: cumsum(Tensor self, int dim) -> Tensor
  variants: function, method

- func: cumsum(Tensor self, int dim, *, ScalarType dtype, Tensor(a!) out) -> Tensor(a!)

- func: cumsum(Tensor self, int dim, *, Tensor(a!) out) -> Tensor(a!)

# FIXME: These could be combined as optional<ScalarType> but for https://github.com/pytorch/pytorch/issues/6593.
- func: cumprod(Tensor self, int dim, *, ScalarType dtype) -> Tensor
  variants: function, method

- func: cumprod(Tensor self, int dim) -> Tensor
  variants: function, method

- func: cumprod(Tensor self, int dim, *, ScalarType dtype, Tensor(a!) out) -> Tensor(a!)

- func: cumprod(Tensor self, int dim, *, Tensor(a!) out) -> Tensor(a!)

- func: ctc_loss(Tensor log_probs, Tensor targets, int[] input_lengths, int[] target_lengths, int blank=0, int reduction=Mean, bool zero_infinity=False) -> Tensor

# convenience function that converts to intlists for you
- func: ctc_loss(Tensor log_probs, Tensor targets, Tensor input_lengths, Tensor target_lengths, int blank=0, int reduction=Mean, bool zero_infinity=False) -> Tensor

- func: _ctc_loss(Tensor log_probs, Tensor targets, int[] input_lengths, int[] target_lengths, int blank=0, bool zero_infinity=False) -> (Tensor, Tensor)
  dispatch:
    CPU:  ctc_loss_cpu
    CUDA: ctc_loss_gpu

- func: _ctc_loss_backward(Tensor grad, Tensor log_probs, Tensor targets, int[] input_lengths, int[] target_lengths, Tensor neg_log_likelihood, Tensor log_alpha, int blank, bool zero_infinity=False) -> Tensor
  dispatch:
    CPU: ctc_loss_backward_cpu
    CUDA: ctc_loss_backward_gpu

- func: det(Tensor self) -> Tensor
  variants: function, method

- func: diag_embed(Tensor self, int offset=0, int dim1=-2, int dim2=-1) -> Tensor
  variants: function, method

- func: diagflat(Tensor self, int offset=0) -> Tensor
  variants: function, method

- func: diagonal(Tensor(a) self, int offset=0, int dim1=0, int dim2=1) -> Tensor(a)
  variants: function, method

- func: div(Tensor self, Tensor other) -> Tensor
  variants: function, method

- func: div_(Tensor(a!) self, Tensor other) -> Tensor(a!)
  variants: method

- func: div(Tensor self, Tensor other, *, Tensor(a!) out) -> Tensor(a!)

# For C++ only, until we have conversion from C++ numbers to Tensor
- func: div(Tensor self, Scalar other) -> Tensor
  variants: function, method

- func: div_(Tensor(a!) self, Scalar other) -> Tensor(a!)
  variants: method

- func: dot(Tensor self, Tensor tensor) -> Tensor
  variants: function, method

- func: dot(Tensor self, Tensor tensor, *, Tensor(a!) out) -> Tensor(a!)

- func: einsum(str equation, Tensor[] tensors) -> Tensor

- func: embedding(Tensor weight, Tensor indices, int padding_idx=-1, bool scale_grad_by_freq=False, bool sparse=False) -> Tensor

- func: embedding_backward(Tensor grad, Tensor indices, int num_weights, int padding_idx, bool scale_grad_by_freq, bool sparse) -> Tensor

- func: embedding_dense_backward(Tensor grad_output, IndexTensor indices, int num_weights, int padding_idx, bool scale_grad_by_freq) -> Tensor
  matches_jit_signature: False
  dispatch:
    CPU: embedding_dense_backward_cpu
    CUDA: embedding_dense_backward_cuda

- func: embedding_renorm_(Tensor(a!) self, Tensor indices, float max_norm, float norm_type) -> Tensor(a!)
  dispatch:
    CPU: embedding_renorm_cpu_
    CUDA: embedding_renorm_cuda_

- func: embedding_sparse_backward(Tensor grad, Tensor indices, int num_weights, int padding_idx, bool scale_grad_by_freq) -> Tensor

# NOTE [ embedding_bag Native Functions ]
# The `_embedding_bag.*` variants assume that input tensors except for `weight`,
# e.g. `indices` and `offsets` (and `offset2bag`), are contiguous.
# We really only need to enforce this for `_embedding_bag` (the forward) because
# the backward inputs are the same as forward ones.
# The above `embedding_bag` wrapper is created to achieve this, e.g.,
# applying indices = indices.contiguous().
# The backward functions apply a check that these input tensors are contiguous.

- func: embedding_bag(Tensor weight, Tensor indices, Tensor offsets, bool scale_grad_by_freq=False, int mode=0, bool sparse=False, Tensor? per_sample_weights=None) -> (Tensor, Tensor, Tensor, Tensor)

- func: _embedding_bag(Tensor weight, Tensor indices, Tensor offsets, bool scale_grad_by_freq=False, int mode=0, bool sparse=False, Tensor? per_sample_weights=None) -> (Tensor, Tensor, Tensor, Tensor)
  dispatch:
    CPU: _embedding_bag_cpu
    CUDA: _embedding_bag_cuda

- func: _embedding_bag_backward(Tensor grad, Tensor indices, Tensor offsets, Tensor offset2bag, Tensor bag_size, Tensor maximum_indices, int num_weights, bool scale_grad_by_freq, int mode, bool sparse, Tensor? per_sample_weights) -> Tensor

- func: _embedding_bag_sparse_backward(Tensor grad, Tensor indices, Tensor offsets, Tensor offset2bag, Tensor bag_size, int num_weights, bool scale_grad_by_freq, int mode, Tensor? per_sample_weights) -> Tensor

- func: _embedding_bag_dense_backward(Tensor grad, IndexTensor indices, IndexTensor offsets, IndexTensor offset2bag, IndexTensor bag_size, IndexTensor maximum_indices, int num_weights, bool scale_grad_by_freq, int mode, Tensor? per_sample_weights) -> Tensor
  matches_jit_signature: False
  dispatch:
    CPU: _embedding_bag_dense_backward_cpu
    CUDA: _embedding_bag_dense_backward_cuda

- func: _embedding_bag_per_sample_weights_backward(Tensor grad, Tensor weight, Tensor indices, Tensor offset2bag, int mode) -> Tensor
  dispatch:
    CPU: _embedding_bag_per_sample_weights_backward_cpu
    CUDA: _embedding_bag_per_sample_weights_backward_cuda

- func: empty(int[] size, *, ScalarType? dtype=None, Layout? layout=None, Device? device=None) -> Tensor
  cpu_half: True
  cpu_bool: True
  cuda_bool: True
  dispatch:
    CPU: empty_cpu
    CUDA: empty_cuda
    SparseCPU: empty_sparse
    SparseCUDA: empty_sparse

- func: resize_(Tensor(a!) self, int[] size) -> Tensor(a!)
  variants: method
  cpu_bool: True
  cuda_bool: True
  cpu_half: True
  device_guard: False
  dispatch:
    CPU: resize_cpu_
    CUDA: resize_cuda_

- func: empty(int[] size, *, Tensor(a!) out) -> Tensor(a!)
  device_guard: False

- func: empty_like(Tensor self) -> Tensor
  device_guard: False

- func: empty_like(Tensor self, *, ScalarType dtype, Layout layout, Device device) -> Tensor
  device_guard: False

- func: empty_strided(int[] size, int[] stride, *, ScalarType? dtype=None, Layout? layout=None, Device? device=None) -> Tensor
  cpu_half: True
  cpu_bool: True
  cuda_bool: True
  dispatch:
    CPU: empty_strided_cpu
    CUDA: empty_strided_cuda

- func: erf(Tensor self) -> Tensor
  variants: function, method

- func: erf_(Tensor(a!) self) -> Tensor(a!)
  variants: function, method
  dispatch:
    CPU: _erf__cpu
    CUDA: _erf__cuda

- func: erf(Tensor self, *, Tensor(a!) out) -> Tensor(a!)
  dispatch:
    CPU: _erf_out_cpu
    CUDA: _erf_out_cuda

- func: erfc(Tensor self) -> Tensor
  variants: function, method

- func: erfc_(Tensor(a!) self) -> Tensor(a!)
  variants: function, method
  dispatch:
    CPU: _erfc__cpu
    CUDA: _erfc__cuda

- func: erfc(Tensor self, *, Tensor(a!) out) -> Tensor(a!)
  dispatch:
    CPU: _erfc_out_cpu
    CUDA: _erfc_out_cuda

- func: exp(Tensor self) -> Tensor
  variants: function, method

- func: exp_(Tensor(a!) self) -> Tensor(a!)
  variants: function, method
  dispatch:
    CPU: _exp__cpu
    CUDA: _exp__cuda

- func: exp(Tensor self, *, Tensor(a!) out) -> Tensor(a!)
  dispatch:
    CPU: _exp_out_cpu
    CUDA: _exp_out_cuda

- func: expm1(Tensor self) -> Tensor
  variants: function, method

- func: expm1_(Tensor(a!) self) -> Tensor(a!)
  variants: function, method
  dispatch:
    CPU: _expm1__cpu
    CUDA: _expm1__cuda

- func: expm1(Tensor self, *, Tensor(a!) out) -> Tensor(a!)
  dispatch:
    CPU: _expm1_out_cpu
    CUDA: _expm1_out_cuda

- func: expand(Tensor(a) self, int[] size, *, bool implicit=False) -> Tensor(a)
  variants: method  # This is method-only to match the previous tensor API. In the future we could make this a function too.
  device_guard: False

- func: expand_as(Tensor self, Tensor other) -> Tensor
  variants: method  # This is method-only to match the previous tensor API. In the future we could make this a function too.
  device_guard: False

- func: eye(int n, *, ScalarType? dtype=None, Layout? layout=None, Device? device=None) -> Tensor

- func: eye(int n, int m, *, ScalarType? dtype=None, Layout? layout=None, Device? device=None) -> Tensor

- func: eye(int n, *, Tensor(a!) out) -> Tensor(a!)
  dispatch:
    CPU: eye_out_cpu
    CUDA: eye_out_cuda

- func: eye(int n, int m, *, Tensor(a!) out) -> Tensor(a!)
  dispatch:
    CPU: eye_out_cpu
    CUDA: eye_out_cuda

- func: flatten(Tensor self, int start_dim=0, int end_dim=-1) -> Tensor
  variants: function, method

- func: fill_(Tensor(a!) self, Scalar value) -> Tensor(a!)
  variants: function, method

- func: fill_(Tensor(a!) self, Tensor value) -> Tensor(a!)
  variants: function, method

- func: floor(Tensor self) -> Tensor
  variants: function, method

- func: floor_(Tensor(a!) self) -> Tensor(a!)
  variants: function, method
  dispatch:
    CPU: _floor__cpu
    CUDA: _floor__cuda

- func: floor(Tensor self, *, Tensor(a!) out) -> Tensor(a!)
  dispatch:
    CPU: _floor_out_cpu
    CUDA: _floor_out_cuda

- func: frac(Tensor self) -> Tensor
  variants: function, method

- func: frac_(Tensor(a!) self) -> Tensor(a!)
  variants: function, method
  dispatch:
    CPU: _frac__cpu
    CUDA: _frac__cuda

- func: frac(Tensor self, *, Tensor(a!) out) -> Tensor(a!)
  dispatch:
    CPU: _frac_out_cpu
    CUDA: _frac_out_cuda

- func: full(int[] size, Scalar fill_value, *, ScalarType? dtype=None, Layout? layout=None, Device? device=None) -> Tensor

- func: full(int[] size, Scalar fill_value, *, Tensor(a!) out) -> Tensor(a!)

- func: full_like(Tensor self, Scalar fill_value) -> Tensor

- func: full_like(Tensor self, Scalar fill_value, *, ScalarType dtype, Layout layout, Device device) -> Tensor

# NOTE [ grid_sampler Native Functions ]
# `grid_sampler` does all the shape checking and then dispatches to one of
# `cudnn_grid_sampler`, `grid_sampler_2d`, or `grid_sampler_3d`, each of which
# has the corresponding backward defined as native functions as well. Therefore,
# in these functions and their backwards, no more shape checking is done.
#
# Additionally, arguments `padding_mode` and `interpolation_mode` are cast to
# enums defined in `native/GridSampler.h`. `cudnn_grid_sampler` doesn't take in
# `interpolation_mode` because it only supports Bilinear interpolation mode.
- func: grid_sampler(Tensor input, Tensor grid, int interpolation_mode, int padding_mode) -> Tensor

- func: grid_sampler_2d(Tensor input, Tensor grid, int interpolation_mode, int padding_mode) -> Tensor
  dispatch:
    CPU: grid_sampler_2d_cpu
    CUDA: grid_sampler_2d_cuda

- func: grid_sampler_2d_backward(Tensor grad_output, Tensor input, Tensor grid, int interpolation_mode, int padding_mode) -> (Tensor, Tensor)
  dispatch:
    CPU: grid_sampler_2d_backward_cpu
    CUDA: grid_sampler_2d_backward_cuda

- func: grid_sampler_3d(Tensor input, Tensor grid, int interpolation_mode, int padding_mode) -> Tensor
  dispatch:
    CPU: grid_sampler_3d_cpu
    CUDA: grid_sampler_3d_cuda

- func: grid_sampler_3d_backward(Tensor grad_output, Tensor input, Tensor grid, int interpolation_mode, int padding_mode) -> (Tensor, Tensor)
  dispatch:
    CPU: grid_sampler_3d_backward_cpu
    CUDA: grid_sampler_3d_backward_cuda

- func: hann_window(int window_length, *, ScalarType? dtype=None, Layout? layout=None, Device? device=None) -> Tensor

- func: hann_window(int window_length, bool periodic, *, ScalarType? dtype=None, Layout? layout=None, Device? device=None) -> Tensor

- func: hamming_window(int window_length, *, ScalarType? dtype=None, Layout? layout=None, Device? device=None) -> Tensor

- func: hamming_window(int window_length, bool periodic, *, ScalarType? dtype=None, Layout? layout=None, Device? device=None) -> Tensor

- func: hamming_window(int window_length, bool periodic, float alpha, *, ScalarType? dtype=None, Layout? layout=None, Device? device=None) -> Tensor

- func: hamming_window(int window_length, bool periodic, float alpha, float beta, *, ScalarType? dtype=None, Layout? layout=None, Device? device=None) -> Tensor

- func: hinge_embedding_loss(Tensor self, Tensor target, float margin=1.0, int reduction=Mean) -> Tensor

- func: ger(Tensor self, Tensor vec2) -> Tensor
  variants: function, method

- func: ger(Tensor self, Tensor vec2, *, Tensor(a!) out) -> Tensor(a!)

- func: group_norm(Tensor input, int num_groups, Tensor? weight=None, Tensor? bias=None, float eps=1e-05, bool cudnn_enabled=True) -> Tensor

# FFT

- func: fft(Tensor self, int signal_ndim, bool normalized=False) -> Tensor
  variants: function, method

- func: ifft(Tensor self, int signal_ndim, bool normalized=False) -> Tensor
  variants: function, method

- func: rfft(Tensor self, int signal_ndim, bool normalized=False, bool onesided=True) -> Tensor
  variants: function, method

- func: irfft(Tensor self, int signal_ndim, bool normalized=False, bool onesided=True, int[] signal_sizes=[]) -> Tensor
  variants: function, method

- func: _fft_with_size(Tensor self, int signal_ndim, bool complex_input, bool complex_output, bool inverse, int[] checked_signal_sizes, bool normalized, bool onesided, int[] output_sizes) -> Tensor
  variants: function
  dispatch:
    CPU: _fft_mkl
    CUDA: _fft_cufft

- func: _cufft_get_plan_cache_size() -> int

- func: _cufft_get_plan_cache_max_size() -> int

- func: _cufft_set_plan_cache_max_size(int max_size) -> void

- func: _cufft_clear_plan_cache() -> void

- func: index(Tensor self, Tensor?[] indices) -> Tensor
  variants: function, method
  # NB: This function is special-cased in tools/autograd/gen_variable_type.py

- func: index_copy_(Tensor(a!) self, int dim, Tensor index, Tensor source) -> Tensor(a!)
  variants: method

- func: index_copy(Tensor self, int dim, Tensor index, Tensor source) -> Tensor
  variants: function, method

- func: index_put_(Tensor(a!) self, Tensor?[] indices, Tensor values, bool accumulate=False) -> Tensor(a!)
  variants: function, method

- func: index_put(Tensor self, Tensor?[] indices, Tensor values, bool accumulate=False) -> Tensor
  variants: function, method

- func: instance_norm(Tensor input, Tensor? weight, Tensor? bias, Tensor? running_mean, Tensor? running_var, bool use_input_stats, float momentum, float eps, bool cudnn_enabled) -> Tensor
  variants: function

- func: inverse(Tensor self) -> Tensor
  variants: function, method

- func: inverse(Tensor self, *, Tensor(a!) out) -> Tensor(a!)

- func: _inverse_helper(Tensor self) -> Tensor
  variants: function
  dispatch:
    CPU: _inverse_helper_cpu
    CUDA: _inverse_helper_cuda

- func: isclose(Tensor self, Tensor other, float rtol=1e-05, float atol=1e-08, bool equal_nan=False) -> Tensor
  variants: function, method

- func: isnan(Tensor self) -> Tensor
  variants: function
  device_guard: False

- func: is_distributed(Tensor self) -> bool
  variants: function, method
  device_guard: False

- func: is_floating_point(Tensor self) -> bool
  variants: function, method
  device_guard: False

- func: is_complex(Tensor self) -> bool
  variants: function, method
  device_guard: False

- func: is_nonzero(Tensor self) -> bool
  variants: function, method
  device_guard: False

- func: is_same_size(Tensor self, Tensor other) -> bool
  variants: function, method
  device_guard: False

- func: is_signed(Tensor self) -> bool
  variants: function, method
  device_guard: False

- func: kl_div(Tensor self, Tensor target, int reduction=Mean) -> Tensor

- func: kl_div_backward(Tensor grad_output, Tensor self, Tensor target, int reduction=Mean) -> Tensor
  dispatch:
    CPU: kl_div_backward_cpu
    CUDA: kl_div_backward_cuda

- func: kthvalue(Tensor self, int k, int dim=-1, bool keepdim=False) -> (Tensor values, Tensor indices)
  variants: function, method

- func: kthvalue(Tensor self, int k, int dim=-1, bool keepdim=False, *, Tensor(a!) values, Tensor(b!) indices) -> (Tensor(a!) values, Tensor(b!) indices)
  dispatch:
    CPU: kthvalue_out_cpu
    CUDA: kthvalue_out_cuda

- func: layer_norm(Tensor input, int[] normalized_shape, Tensor? weight=None, Tensor? bias=None, float eps=1e-05, bool cudnn_enable=True) -> Tensor

- func: linear(Tensor input, Tensor weight, Tensor? bias=None) -> Tensor

- func: fbgemm_linear_int8_weight(Tensor input, Tensor weight, Tensor packed, Tensor col_offsets, Scalar weight_scale, Scalar weight_zero_point, Tensor bias) -> Tensor

- func: fbgemm_linear_quantize_weight(Tensor input) -> (Tensor, Tensor, float, int)

- func: fbgemm_pack_quantized_matrix(Tensor input, int K, int N) -> Tensor

- func: fbgemm_is_cpu_supported() -> bool

- func: linspace(Scalar start, Scalar end, int steps=100, *, ScalarType? dtype=None, Layout? layout=None, Device? device=None) -> Tensor

- func: linspace(Scalar start, Scalar end, int steps=100, *, Tensor(a!) out) -> Tensor(a!)
  dispatch:
    CPU: linspace_cpu_out
    CUDA: linspace_cuda_out

- func: log(Tensor self) -> Tensor
  variants: function, method

- func: log_(Tensor(a!) self) -> Tensor(a!)
  variants: function, method
  dispatch:
    CPU: _log__cpu
    CUDA: _log__cuda

- func: log(Tensor self, *, Tensor(a!) out) -> Tensor(a!)
  dispatch:
    CPU: _log_out_cpu
    CUDA: _log_out_cuda

- func: log10(Tensor self) -> Tensor
  variants: function, method

- func: log10_(Tensor(a!) self) -> Tensor(a!)
  variants: function, method
  dispatch:
    CPU: _log10__cpu
    CUDA: _log10__cuda

- func: log10(Tensor self, *, Tensor(a!) out) -> Tensor(a!)
  dispatch:
    CPU: _log10_out_cpu
    CUDA: _log10_out_cuda

- func: log1p(Tensor self) -> Tensor
  variants: function, method

- func: log1p_(Tensor(a!) self) -> Tensor(a!)
  variants: function, method
  dispatch:
    CPU: _log1p__cpu
    CUDA: _log1p__cuda
    SparseCPU: log1p_sparse_
    SparseCUDA: log1p_sparse_

- func: log1p(Tensor self, *, Tensor(a!) out) -> Tensor(a!)
  dispatch:
    CPU: _log1p_out_cpu
    CUDA: _log1p_out_cuda
    SparseCPU: log1p_out_sparse
    SparseCUDA: log1p_out_sparse

- func: log2(Tensor self) -> Tensor
  variants: function, method

- func: log2_(Tensor(a!) self) -> Tensor(a!)
  variants: function, method
  dispatch:
    CPU: _log2__cpu
    CUDA: _log2__cuda

- func: log2(Tensor self, *, Tensor(a!) out) -> Tensor(a!)
  dispatch:
    CPU: _log2_out_cpu
    CUDA: _log2_out_cuda

- func: logdet(Tensor self) -> Tensor
  variants: function, method

- func: logspace(Scalar start, Scalar end, int steps=100, *, ScalarType? dtype=None, Layout? layout=None, Device? device=None) -> Tensor

- func: logspace(Scalar start, Scalar end, int steps=100, *, Tensor(a!) out) -> Tensor(a!)
  dispatch:
    CPU: logspace_cpu_out
    CUDA: logspace_cuda_out

# FIXME: These could be combined as optional<ScalarType> but for https://github.com/pytorch/pytorch/issues/6593.
- func: log_softmax(Tensor self, int dim, ScalarType dtype) -> Tensor
  variants: function, method

- func: log_softmax(Tensor self, int dim) -> Tensor
  variants: function, method

- func: _log_softmax(Tensor self, int dim, bool half_to_float) -> Tensor
  dispatch:
    CPU: log_softmax_cpu
    CUDA: log_softmax_cuda

- func: _log_softmax_backward_data(Tensor grad_output, Tensor output, int dim, Tensor self) -> Tensor
  dispatch:
    CPU: log_softmax_backward_cpu
    CUDA: log_softmax_backward_cuda

- func: logsumexp(Tensor self, int[1] dim, bool keepdim=False) -> Tensor
  variants: function, method

- func: logsumexp(Tensor self, int[1] dim, bool keepdim=False, *, Tensor(a!) out) -> Tensor(a!)

- func: margin_ranking_loss(Tensor input1, Tensor input2, Tensor target, float margin=0.0, int reduction=Mean) -> Tensor

- func: matmul(Tensor self, Tensor other) -> Tensor
  variants: function, method

- func: matmul(Tensor self, Tensor other, *, Tensor(a!) out) -> Tensor(a!)

- func: matrix_rank(Tensor self, float tol, bool symmetric=False) -> Tensor

- func: matrix_rank(Tensor self, bool symmetric=False) -> Tensor

- func: matrix_power(Tensor self, int n) -> Tensor
  variants: function, method

- func: max(Tensor self, int dim, bool keepdim=False) -> (Tensor values, Tensor indices)
  variants: function, method

- func: max(Tensor self, int dim, bool keepdim=False, *, Tensor(a!) max, Tensor(b!) max_values) -> (Tensor(a!) values, Tensor(b!) indices)

- func: max_values(Tensor self, int[1] dim, bool keepdim=False) -> Tensor
  variants: function, method

# Return: (Tensor output, Tensor indices)
- func: max_pool1d_with_indices(Tensor self, int[1] kernel_size, int[1] stride=[], int[1] padding=0, int[1] dilation=1, bool ceil_mode=False) -> (Tensor, Tensor)

- func: max_pool1d(Tensor self, int[1] kernel_size, int[1] stride=[], int[1] padding=0, int[1] dilation=1, bool ceil_mode=False) -> Tensor

- func: max_pool2d(Tensor self, int[1] kernel_size, int[1] stride=[], int[1] padding=0, int[1] dilation=1, bool ceil_mode=False) -> Tensor

- func: max_pool3d(Tensor self, int[1] kernel_size, int[1] stride=[], int[1] padding=0, int[1] dilation=1, bool ceil_mode=False) -> Tensor

# FIXME: These could be combined as optional<ScalarType> but for https://github.com/pytorch/pytorch/issues/6593.
- func: mean(Tensor self, *, ScalarType dtype) -> Tensor
  variants: function, method

- func: mean(Tensor self) -> Tensor
  variants: function, method

- func: mean(Tensor self, int[1] dim, bool keepdim, *, ScalarType dtype) -> Tensor
  variants: function, method

- func: mean(Tensor self, int[1] dim, bool keepdim=False) -> Tensor
  variants: function, method

- func: mean(Tensor self, int[1] dim, *, ScalarType dtype) -> Tensor
  variants: function, method

- func: mean(Tensor self, int[1] dim, bool keepdim, *, ScalarType dtype, Tensor(a!) out) -> Tensor(a!)

- func: mean(Tensor self, int[1] dim, bool keepdim=False, *, Tensor(a!) out) -> Tensor(a!)

- func: mean(Tensor self, int[1] dim, *, ScalarType dtype, Tensor(a!) out) -> Tensor(a!)

- func: median(Tensor self, int dim, bool keepdim=False) -> (Tensor values, Tensor indices)
  variants: function, method

- func: median(Tensor self, int dim, bool keepdim=False, *, Tensor(a!) values, Tensor(b!) indices) -> (Tensor(a!) values, Tensor(b!) indices)

- func: min(Tensor self, int dim, bool keepdim=False) -> (Tensor values, Tensor indices)
  variants: function, method

- func: min(Tensor self, int dim, bool keepdim=False, *, Tensor(a!) min, Tensor(b!) min_indices) -> (Tensor(a!) values, Tensor(b!) indices)

- func: min_values(Tensor self, int[1] dim, bool keepdim=False) -> Tensor
  variants: function, method

- func: mkldnn_convolution(Tensor self, Tensor weight, Tensor? bias, int[] padding, int[] stride, int[] dilation, int groups) -> Tensor

- func: mkldnn_convolution_backward_input(int[] self_size, Tensor grad_output, Tensor weight, int[] padding, int[] stride, int[] dilation, int groups, bool bias_defined) -> Tensor

- func: mkldnn_convolution_backward_weights(int[] weight_size, Tensor grad_output, Tensor self, int[] padding, int[] stride, int[] dilation, int groups, bool bias_defined) -> (Tensor, Tensor)

- func: mkldnn_convolution_backward(Tensor self, Tensor grad_output, Tensor weight, int[] padding, int[] stride, int[] dilation, int groups, bool[3] output_mask) -> (Tensor, Tensor, Tensor)

- func: miopen_batch_norm(Tensor input, Tensor weight, Tensor? bias, Tensor? running_mean, Tensor? running_var, bool training, float exponential_average_factor, float epsilon) -> (Tensor, Tensor, Tensor)
  dispatch:
    CUDA: miopen_batch_norm

- func: miopen_batch_norm_backward(Tensor input, Tensor grad_output, Tensor weight, Tensor? running_mean, Tensor? running_var, Tensor? save_mean, Tensor? save_var, float epsilon) -> (Tensor, Tensor, Tensor)
  dispatch:
    CUDA: miopen_batch_norm_backward

- func: miopen_convolution(Tensor self, Tensor weight, Tensor? bias, int[] padding, int[] stride, int[] dilation, int groups, bool benchmark, bool deterministic) -> Tensor
  dispatch:
    CUDA: miopen_convolution

- func: miopen_convolution_backward_input(int[] self_size, Tensor grad_output, Tensor weight, int[] padding, int[] stride, int[] dilation, int groups, bool benchmark, bool deterministic) -> Tensor
  dispatch:
    CUDA: miopen_convolution_backward_input

- func: miopen_convolution_backward(Tensor self, Tensor grad_output, Tensor weight, int[] padding, int[] stride, int[] dilation, int groups, bool benchmark, bool deterministic, bool[3] output_mask) -> (Tensor, Tensor, Tensor)
  dispatch:
    CUDA: miopen_convolution_backward

- func: miopen_convolution_backward_bias(Tensor grad_output) -> Tensor
  dispatch:
    CUDA: miopen_convolution_backward_bias

- func: miopen_convolution_backward_weight(int[] weight_size, Tensor grad_output, Tensor self, int[] padding, int[] stride, int[] dilation, int groups, bool benchmark, bool deterministic) -> Tensor
  dispatch:
    CUDA: miopen_convolution_backward_weight

- func: miopen_convolution_transpose(Tensor self, Tensor weight, Tensor? bias, int[] padding, int[] output_padding, int[] stride, int[] dilation, int groups, bool benchmark, bool deterministic) -> Tensor
  dispatch:
    CUDA: miopen_convolution_transpose

# NB: output_padding not strictly needed here, but it's helpful for the float
# backwards
- func: miopen_convolution_transpose_backward(Tensor self, Tensor grad_output, Tensor weight, int[] padding, int[] output_padding, int[] stride, int[] dilation, int groups, bool benchmark, bool deterministic, bool[3] output_mask) -> (Tensor, Tensor, Tensor)
  dispatch:
    CUDA: miopen_convolution_transpose_backward

- func: miopen_convolution_transpose_backward_input(Tensor grad_output, Tensor weight, int[] padding, int[] stride, int[] dilation, int groups, bool benchmark, bool deterministic) -> Tensor
  dispatch:
    CUDA: miopen_convolution_transpose_backward_input

- func: miopen_convolution_transpose_backward_weight(int[] weight_size, Tensor grad_output, Tensor self, int[] padding, int[] stride, int[] dilation, int groups, bool benchmark, bool deterministic) -> Tensor
  dispatch:
    CUDA: miopen_convolution_transpose_backward_weight

- func: miopen_depthwise_convolution(Tensor self, Tensor weight, Tensor? bias, int[] padding, int[] stride, int[] dilation, int groups, bool benchmark, bool deterministic) -> Tensor
  dispatch:
    CUDA: miopen_depthwise_convolution

- func: miopen_depthwise_convolution_backward_input(int[] self_size, Tensor grad_output, Tensor weight, int[] padding, int[] stride, int[] dilation, int groups, bool benchmark, bool deterministic) -> Tensor
  dispatch:
    CUDA: miopen_depthwise_convolution_backward_input

- func: miopen_depthwise_convolution_backward(Tensor self, Tensor grad_output, Tensor weight, int[] padding, int[] stride, int[] dilation, int groups, bool benchmark, bool deterministic, bool[3] output_mask) -> (Tensor, Tensor, Tensor)
  dispatch:
    CUDA: miopen_depthwise_convolution_backward

- func: miopen_depthwise_convolution_backward_weight(int[] weight_size, Tensor grad_output, Tensor self, int[] padding, int[] stride, int[] dilation, int groups, bool benchmark, bool deterministic) -> Tensor
  dispatch:
    CUDA: miopen_depthwise_convolution_backward_weight

- func: mm(Tensor self, Tensor mat2) -> Tensor
  variants: function, method

- func: mm(Tensor self, Tensor mat2, *, Tensor(a!) out) -> Tensor(a!)

- func: _sparse_mm(Tensor sparse, Tensor dense) -> Tensor

- func: mode(Tensor self, int dim=-1, bool keepdim=False) -> (Tensor values, Tensor indices)
  variants: function, method

- func: mode(Tensor self, int dim=-1, bool keepdim=False, *, Tensor(a!) values, Tensor(b!) indices) -> (Tensor(a!) values, Tensor(b!) indices)

- func: mul(Tensor self, Tensor other) -> Tensor
  variants: function, method

- func: mul_(Tensor(a!) self, Tensor other) -> Tensor(a!)
  variants: method

- func: mul(Tensor self, Tensor other, *, Tensor(a!) out) -> Tensor(a!)

  # For C++ only, until we have conversion from C++ numbers to Tensor
- func: mul(Tensor self, Scalar other) -> Tensor
  variants: function, method

- func: mul_(Tensor(a!) self, Scalar other) -> Tensor(a!)
  variants: method

- func: mv(Tensor self, Tensor vec) -> Tensor
  variants: function, method

- func: mv(Tensor self, Tensor vec, *, Tensor(a!) out) -> Tensor(a!)

- func: mvlgamma(Tensor self, int p) -> Tensor
  variants: function, method

- func: mvlgamma_(Tensor(a!) self, int p) -> Tensor(a!)
  variants: method

- func: narrow_copy(Tensor self, int dim, int start, int length) -> Tensor
  variants: method
  dispatch:
    CPU: narrow_copy_dense
    CUDA: narrow_copy_dense
    SparseCPU: narrow_copy_sparse
    SparseCUDA: narrow_copy_sparse

- func: narrow(Tensor(a) self, int dim, int start, int length) -> Tensor(a)
  variants: function, method
  device_guard: False

- func: native_batch_norm(Tensor input, Tensor? weight, Tensor? bias, Tensor? running_mean, Tensor? running_var, bool training, float momentum, float eps) -> (Tensor, Tensor, Tensor)
  dispatch:
    CPU: batch_norm_cpu
    CUDA: batch_norm_cuda

- func: batch_norm_stats(Tensor input, float eps) -> (Tensor, Tensor)
  dispatch:
    CUDA: batch_norm_stats_cuda

- func: batch_norm_elemt(Tensor input, Tensor? weight, Tensor? bias, Tensor mean, Tensor invstd, float eps) -> Tensor
  dispatch:
    CUDA: batch_norm_elemt_cuda

- func: batch_norm_gather_stats(Tensor input, Tensor mean, Tensor invstd, Tensor? running_mean, Tensor? running_var, float momentum, float eps, int count) -> (Tensor, Tensor)
  dispatch:
    CUDA: batch_norm_gather_stats_cuda

- func: native_batch_norm_backward(Tensor grad_out, Tensor input, Tensor? weight, Tensor? running_mean, Tensor? running_var, Tensor? save_mean, Tensor? save_invstd, bool train, float eps, bool[3] output_mask) -> (Tensor, Tensor, Tensor)
  dispatch:
    CPU: batch_norm_backward_cpu
    CUDA: batch_norm_backward_cuda

- func: batch_norm_backward_reduce(Tensor grad_out, Tensor input, Tensor mean, Tensor invstd, bool input_g, bool weight_g, bool bias_g) -> (Tensor, Tensor, Tensor, Tensor)
  dispatch:
    CUDA: batch_norm_backward_reduce_cuda

- func: batch_norm_backward_elemt(Tensor grad_out, Tensor input, Tensor mean, Tensor invstd, Tensor? weight, Tensor mean_dy, Tensor mean_dy_xmu) -> Tensor
  dispatch:
    CUDA: batch_norm_backward_elemt_cuda

- func: batch_norm_update_stats(Tensor input, Tensor? running_mean, Tensor? running_var, float momentum) -> (Tensor, Tensor)
  dispatch:
    CPU: batch_norm_update_stats_cpu
    CUDA: batch_norm_update_stats_cuda

- func: _nnpack_available() -> bool

- func: _nnpack_spatial_convolution(Tensor input, Tensor weight, Tensor? bias, int[2] padding) -> Tensor
  variants: function

- func: _nnpack_spatial_convolution_backward(Tensor input, Tensor grad_output, Tensor weight, int[2] padding, bool[3] output_mask) -> (Tensor, Tensor, Tensor)
  variants: function

- func: _nnpack_spatial_convolution_backward_input(Tensor input, Tensor grad_output, Tensor weight, int[2] padding) -> Tensor
  variants: function

- func: _nnpack_spatial_convolution_backward_weight(Tensor input, int[] weightsize, Tensor grad_output, int[2] padding) -> Tensor
  variants: function

- func: ones(int[] size, *, ScalarType? dtype=None, Layout? layout=None, Device? device=None) -> Tensor

- func: ones(int[] size, *, Tensor(a!) out) -> Tensor(a!)

- func: ones_like(Tensor self) -> Tensor

- func: ones_like(Tensor self, *, ScalarType dtype, Layout layout, Device device) -> Tensor

- func: pairwise_distance(Tensor x1, Tensor x2, float p=2, float eps=1e-06, bool keepdim=False) -> Tensor

- func: cdist(Tensor x1, Tensor x2, float p=2) -> Tensor

- func: _cdist_backward(Tensor grad, Tensor x1, Tensor x2, float p, Tensor cdist) -> Tensor

- func: pdist(Tensor self, float p=2) -> Tensor

- func: _pdist_forward(Tensor self, float p=2) -> Tensor

- func: _pdist_backward(Tensor grad, Tensor self, float p, Tensor pdist) -> Tensor

- func: cosine_similarity(Tensor x1, Tensor x2, int dim=1, float eps=1e-08) -> Tensor
  variants: function

- func: permute(Tensor(a) self, int[] dims) -> Tensor(a)
  variants: method  # This is method-only to match the previous tensor API. In the future we could make this a function too.

- func: pixel_shuffle(Tensor self, int upscale_factor) -> Tensor

- func: pin_memory(Tensor self) -> Tensor
  variants: function, method

- func: pinverse(Tensor self, float rcond=1e-15) -> Tensor
  variants: function, method

- func: scalar_tensor(Scalar s, *, ScalarType? dtype=None, Layout? layout=None, Device? device=None) -> Tensor

- func: rand(int[] size, *, ScalarType? dtype=None, Layout? layout=None, Device? device=None) -> Tensor

- func: rand(int[] size, *, Generator? generator, ScalarType? dtype=None, Layout? layout=None, Device? device=None) -> Tensor

- func: rand(int[] size, *, Tensor(a!) out) -> Tensor(a!)

- func: rand(int[] size, *, Generator? generator, Tensor(a!) out) -> Tensor(a!)

- func: rand_like(Tensor self) -> Tensor

- func: rand_like(Tensor self, *, ScalarType dtype, Layout layout, Device device) -> Tensor

- func: randint(int high, int[] size, *, ScalarType? dtype=None, Layout? layout=None, Device? device=None) -> Tensor

- func: randint(int high, int[] size, *, Generator? generator, ScalarType? dtype=None, Layout? layout=None, Device? device=None) -> Tensor

- func: randint(int low, int high, int[] size, *, ScalarType? dtype=None, Layout? layout=None, Device? device=None) -> Tensor

- func: randint(int low, int high, int[] size, *, Generator? generator, ScalarType? dtype=None, Layout? layout=None, Device? device=None) -> Tensor

- func: randint(int high, int[] size, *, Tensor(a!) out) -> Tensor(a!)

- func: randint(int high, int[] size, *, Generator? generator, Tensor(a!) out) -> Tensor(a!)

- func: randint(int low, int high, int[] size, *, Tensor(a!) out) -> Tensor(a!)

- func: randint(int low, int high, int[] size, *, Generator? generator, Tensor(a!) out) -> Tensor(a!)

- func: randint_like(Tensor self, int high) -> Tensor

- func: randint_like(Tensor self, int low, int high) -> Tensor

- func: randint_like(Tensor self, int high, *, ScalarType dtype, Layout layout, Device device) -> Tensor

- func: randint_like(Tensor self, int low, int high, *, ScalarType dtype, Layout layout, Device device) -> Tensor

- func: randn(int[] size, *, ScalarType? dtype=None, Layout? layout=None, Device? device=None) -> Tensor

- func: randn(int[] size, *, Generator? generator, ScalarType? dtype=None, Layout? layout=None, Device? device=None) -> Tensor

- func: randn(int[] size, *, Tensor(a!) out) -> Tensor(a!)

- func: randn(int[] size, *, Generator? generator, Tensor(a!) out) -> Tensor(a!)

- func: randn_like(Tensor self) -> Tensor

- func: randn_like(Tensor self, *, ScalarType dtype, Layout layout, Device device) -> Tensor

- func: randperm(int n, *, ScalarType? dtype=None, Layout? layout=None, Device? device=None) -> Tensor

- func: randperm(int n, *, Generator? generator, ScalarType? dtype=None, Layout? layout=None, Device? device=None) -> Tensor

- func: randperm(int n, *, Tensor(a!) out) -> Tensor(a!)

- func: randperm(int n, *, Generator? generator, Tensor(a!) out) -> Tensor(a!)
  dispatch:
    CPU: randperm_out_cpu
    CUDA: randperm_out_cuda

- func: range(Scalar start, Scalar end, Scalar step=1, *, ScalarType? dtype=None, Layout? layout=None, Device? device=None) -> Tensor

- func: range(Scalar start, Scalar end, *, ScalarType? dtype=None, Layout? layout=None, Device? device=None) -> Tensor

- func: range(Scalar start, Scalar end, Scalar step=1, *, Tensor(a!) out) -> Tensor(a!)
  dispatch:
    CPU: range_cpu_out
    CUDA: range_cuda_out

- func: reciprocal(Tensor self) -> Tensor
  variants: function, method

- func: reciprocal_(Tensor(a!) self) -> Tensor(a!)
  variants: function, method
  dispatch:
    CPU: _reciprocal__cpu
    CUDA: _reciprocal__cuda

- func: reciprocal(Tensor self, *, Tensor(a!) out) -> Tensor(a!)
  dispatch:
    CPU: _reciprocal_out_cpu
    CUDA: _reciprocal_out_cuda

- func: neg(Tensor self) -> Tensor
  variants: function, method

- func: neg_(Tensor(a!) self) -> Tensor(a!)
  variants: function, method
  dispatch:
    CPU: _neg__cpu
    CUDA: _neg__cuda

- func: neg(Tensor self, *, Tensor(a!) out) -> Tensor(a!)
  dispatch:
    CPU: _neg_out_cpu
    CUDA: _neg_out_cuda

- func: repeat(Tensor self, int[] repeats) -> Tensor
  variants: method  # This is method-only to match the previous tensor API. In the future we could make this a function too.

- func: repeat_interleave(Tensor repeats) -> Tensor
  variants: function
  dispatch:
    CPU: repeat_interleave_cpu
    CUDA: repeat_interleave_cuda

- func: repeat_interleave(Tensor self, Tensor repeats, int? dim=None) -> Tensor
  variants: function, method

- func: repeat_interleave(Tensor self, int repeats, int? dim=None) -> Tensor
  variants: function, method

- func: reshape(Tensor self, int[] shape) -> Tensor
  variants: function, method
  device_guard: False

- func: reshape_as(Tensor self, Tensor other) -> Tensor
  variants: method
  device_guard: False

- func: round(Tensor self) -> Tensor
  variants: function, method

- func: round_(Tensor(a!) self) -> Tensor(a!)
  variants: function, method
  dispatch:
    CPU: _round__cpu
    CUDA: _round__cuda

- func: round(Tensor self, *, Tensor(a!) out) -> Tensor(a!)
  dispatch:
    CPU: _round_out_cpu
    CUDA: _round_out_cuda

- func: rrelu(Tensor self, Scalar lower=0.125, Scalar upper=0.3333333333333333, bool training=False, Generator? generator=None) -> Tensor

- func: rrelu_(Tensor(a!) self, Scalar lower=0.125, Scalar upper=0.3333333333333333, bool training=False, Generator? generator=None) -> Tensor(a!)

- func: relu(Tensor self) -> Tensor
  variants: function, method

- func: relu_(Tensor(a!) self) -> Tensor(a!)
  variants: function, method

- func: prelu(Tensor self, Tensor weight) -> Tensor
  variants: function, method
  dispatch:
    CPU: prelu_cpu
    CUDA: prelu_cuda

- func: prelu_backward(Tensor grad_output, Tensor self, Tensor weight) -> (Tensor, Tensor)
  variants: function, method
  dispatch:
    CPU: prelu_backward_cpu
    CUDA: prelu_backward_cuda

- func: hardshrink(Tensor self, Scalar lambd=0.5) -> Tensor
  variants: function, method
  dispatch:
    CPU: hardshrink_cpu
    CUDA: hardshrink_cuda

- func: hardshrink_backward(Tensor grad_out, Tensor self, Scalar lambd) -> Tensor
  variants: function, method
  dispatch:
    CPU: hardshrink_backward_cpu
    CUDA: hardshrink_backward_cuda

- func: rsqrt(Tensor self) -> Tensor
  variants: function, method

- func: rsqrt_(Tensor(a!) self) -> Tensor(a!)
  variants: function, method
  dispatch:
    CPU: _rsqrt__cpu
    CUDA: _rsqrt__cuda

- func: rsqrt(Tensor self, *, Tensor(a!) out) -> Tensor(a!)
  dispatch:
    CPU: _rsqrt_out_cpu
    CUDA: _rsqrt_out_cuda

- func: select(Tensor(a) self, int dim, int index) -> Tensor(a)
  variants: function, method
  device_guard: False

- func: selu(Tensor self) -> Tensor

- func: selu_(Tensor(a!) self) -> Tensor(a!)

- func: celu(Tensor self, Scalar alpha=1.0) -> Tensor

- func: celu_(Tensor(a!) self, Scalar alpha=1.0) -> Tensor(a!)

- func: sigmoid(Tensor self) -> Tensor
  variants: function, method

- func: sigmoid_(Tensor(a!) self) -> Tensor(a!)
  variants: function, method
  dispatch:
    CPU: _sigmoid__cpu
    CUDA: _sigmoid__cuda

- func: sigmoid(Tensor self, *, Tensor(a!) out) -> Tensor(a!)
  dispatch:
    CPU: _sigmoid_out_cpu
    CUDA: _sigmoid_out_cuda

- func: sin(Tensor self) -> Tensor
  variants: function, method

- func: sin_(Tensor(a!) self) -> Tensor(a!)
  variants: function, method
  dispatch:
    CPU: _sin__cpu
    CUDA: _sin__cuda

- func: sin(Tensor self, *, Tensor(a!) out) -> Tensor(a!)
  dispatch:
    CPU: _sin_out_cpu
    CUDA: _sin_out_cuda

- func: sinh(Tensor self) -> Tensor
  variants: function, method

- func: sinh_(Tensor(a!) self) -> Tensor(a!)
  variants: function, method
  dispatch:
    CPU: _sinh__cpu
    CUDA: _sinh__cuda

- func: sinh(Tensor self, *, Tensor(a!) out) -> Tensor(a!)
  dispatch:
    CPU: _sinh_out_cpu
    CUDA: _sinh_out_cuda

- func: detach(Tensor self) -> Tensor
  variants: function, method

- func: detach_(Tensor(a!) self) -> Tensor(a!)
  variants: function, method

- func: size(Tensor self, int dim) -> int
  variants: function, method
  device_guard: False

- func: slice(Tensor(a) self, int dim=0, int start=0, int end=9223372036854775807, int step=1) -> Tensor(a)
  variants: function, method
  device_guard: False

- func: slogdet(Tensor self) -> (Tensor sign, Tensor logabsdet)
  variants: function, method

- func: smm(Tensor self, Tensor mat2) -> Tensor
  variants: function, method

# FIXME: These could be combined as optional<ScalarType> but for https://github.com/pytorch/pytorch/issues/6593.
- func: softmax(Tensor self, int dim, ScalarType dtype) -> Tensor
  variants: function, method

- func: softmax(Tensor self, int dim) -> Tensor
  variants: function, method

- func: _softmax(Tensor self, int dim, bool half_to_float) -> Tensor
  dispatch:
    CPU: softmax_cpu
    CUDA: softmax_cuda

- func: _softmax_backward_data(Tensor grad_output, Tensor output, int dim, Tensor self) -> Tensor
  dispatch:
    CPU: softmax_backward_cpu
    CUDA: softmax_backward_cuda

- func: _sparse_add(Tensor self, Tensor other, *, Scalar alpha=1, Tensor(a!) out) -> Tensor(a!)
  dispatch:
    SparseCPU: add_out_sparse_cpu
    SparseCUDA: add_out_sparse_cuda

- func: _sparse_dense_add(Tensor self, SparseTensorRef other, *, Scalar alpha=1, Tensor(a!) out) -> Tensor(a!)
  dispatch:
    CPU: add_out_dense_sparse_cpu
    CUDA: add_out_dense_sparse_cuda

- func: _sparse_div_zerodim(Tensor self, Tensor other, *, Tensor(a!) out) -> Tensor(a!)
  dispatch:
    SparseCPU: div_out_sparse_zerodim
    SparseCUDA: div_out_sparse_zerodim

- func: _sparse_div_scalar(Tensor self, Scalar other, *, Tensor(a!) out) -> Tensor(a!)
  dispatch:
    SparseCPU: div_out_sparse_scalar
    SparseCUDA: div_out_sparse_scalar

- func: _sparse_mul(Tensor self, Tensor other, *, Tensor(a!) out) -> Tensor(a!)
  dispatch:
    SparseCPU: mul_out_sparse_cpu
    SparseCUDA: mul_out_sparse_cuda

- func: _sparse_mul_zerodim(Tensor self, Tensor other, *, Tensor(a!) out) -> Tensor(a!)
  dispatch:
    SparseCPU: mul_out_sparse_zerodim
    SparseCUDA: mul_out_sparse_zerodim

- func: _sparse_mul_scalar(Tensor self, Scalar other, *, Tensor(a!) out) -> Tensor(a!)
  dispatch:
    SparseCPU: mul_out_sparse_scalar
    SparseCUDA: mul_out_sparse_scalar

- func: split(Tensor(a) self, int split_size, int dim=0) -> Tensor(a)[]
  variants: function, method
  device_guard: False

- func: split_with_sizes(Tensor self, int[] split_sizes, int dim=0) -> Tensor[]
  variants: function, method
  device_guard: False

- func: squeeze(Tensor(a) self) -> Tensor(a)
  variants: function, method
  device_guard: False

- func: squeeze(Tensor(a) self, int dim) -> Tensor(a)
  variants: function, method
  device_guard: False

- func: squeeze_(Tensor(a!) self) -> Tensor(a!)
  variants: method
  device_guard: False

- func: squeeze_(Tensor(a!) self, int dim) -> Tensor(a!)
  variants: method
  device_guard: False

- func: sspaddmm(Tensor self, Tensor mat1, Tensor mat2, *, Scalar beta=1, Scalar alpha=1) -> Tensor
  variants: function, method

- func: sspaddmm(Tensor self, Tensor mat1, Tensor mat2, *, Scalar beta=1, Scalar alpha=1, Tensor(a!) out) -> Tensor(a!)
  dispatch:
    CPU: _sspaddmm_out_only_sparse
    CUDA: _sspaddmm_out_only_sparse_cuda
    SparseCPU: _sspaddmm_out_cpu
    SparseCUDA: _sspaddmm_out_cuda

- func: stack(Tensor[] tensors, int dim=0) -> Tensor

- func: stack(Tensor[] tensors, int dim=0, *, Tensor(a!) out) -> Tensor(a!)

# The signature is designed to be consistent with librosa except that it is
# missing the `pad_mode` and `center` arguments, which are taken care of at
# `torch.functional.py`. They shall be moved here once we have mapping between
# Python strings and C++ Enum in codegen.
- func: stft(Tensor self, int n_fft, int? hop_length=None, int? win_length=None, Tensor? window=None, bool normalized=False, bool onesided=True) -> Tensor
  variants: function, method

- func: stride(Tensor self, int dim) -> int
  variants: function, method
  device_guard: False

# FIXME: These could be combined as optional<ScalarType> but for https://github.com/pytorch/pytorch/issues/6593.
- func: sum(Tensor self, *, ScalarType dtype) -> Tensor
  variants: function, method

- func: sum(Tensor self) -> Tensor
  variants: function, method

- func: sum(Tensor self, int[1] dim, bool keepdim, *, ScalarType dtype) -> Tensor
  variants: function, method

- func: sum(Tensor self, int[1] dim, bool keepdim=False) -> Tensor
  variants: function, method

- func: sum(Tensor self, int[1] dim, *, ScalarType dtype) -> Tensor
  variants: function, method

- func: sum(Tensor self, int[1] dim, bool keepdim, *, ScalarType dtype, Tensor(a!) out) -> Tensor(a!)

- func: sum(Tensor self, int[1] dim, bool keepdim=False, *, Tensor(a!) out) -> Tensor(a!)

- func: sum(Tensor self, int[1] dim, *, ScalarType dtype, Tensor(a!) out) -> Tensor(a!)

- func: sum_to_size(Tensor self, int[] size) -> Tensor
  variants: method
  device_guard: False

- func: sqrt(Tensor self) -> Tensor
  variants: function, method

- func: sqrt_(Tensor(a!) self) -> Tensor(a!)
  variants: function, method
  dispatch:
    CPU: _sqrt__cpu
    CUDA: _sqrt__cuda

- func: sqrt(Tensor self, *, Tensor(a!) out) -> Tensor(a!)
  dispatch:
    CPU: _sqrt_out_cpu
    CUDA: _sqrt_out_cuda

- func: std(Tensor self, bool unbiased=True) -> Tensor
  variants: function, method

- func: std(Tensor self, int[1] dim, bool unbiased=True, bool keepdim=False) -> Tensor
  variants: function, method

- func: std(Tensor self, int[1] dim, bool unbiased=True, bool keepdim=False, *, Tensor(a!) out) -> Tensor(a!)

# FIXME: These could be combined as optional<ScalarType> but for https://github.com/pytorch/pytorch/issues/6593.
- func: prod(Tensor self, *, ScalarType dtype) -> Tensor
  variants: function, method

- func: prod(Tensor self) -> Tensor
  variants: function, method

- func: prod(Tensor self, int dim, bool keepdim, *, ScalarType dtype) -> Tensor
  variants: function, method

- func: prod(Tensor self, int dim, bool keepdim=False) -> Tensor
  variants: function, method

- func: prod(Tensor self, int dim, *, ScalarType dtype) -> Tensor
  variants: function, method

- func: prod(Tensor self, int dim, bool keepdim, *, ScalarType dtype, Tensor(a!) out) -> Tensor(a!)

- func: prod(Tensor self, int dim, bool keepdim=False, *, Tensor(a!) out) -> Tensor(a!)

- func: prod(Tensor self, int dim, *, ScalarType dtype, Tensor(a!) out) -> Tensor(a!)

- func: t(Tensor(a) self) -> Tensor(a)
  device_guard: False
  variants: function, method

- func: t_(Tensor(a!) self) -> Tensor(a!)
  device_guard: False
  variants: method

- func: tan(Tensor self) -> Tensor
  variants: function, method

- func: tan_(Tensor(a!) self) -> Tensor(a!)
  variants: function, method
  dispatch:
    CPU: _tan__cpu
    CUDA: _tan__cuda

- func: tan(Tensor self, *, Tensor(a!) out) -> Tensor(a!)
  dispatch:
    CPU: _tan_out_cpu
    CUDA: _tan_out_cuda

- func: tanh(Tensor self) -> Tensor
  variants: function, method

- func: tanh_(Tensor(a!) self) -> Tensor(a!)
  variants: function, method
  dispatch:
    CPU: _tanh__cpu
    CUDA: _tanh__cuda

- func: tanh(Tensor self, *, Tensor(a!) out) -> Tensor(a!)
  dispatch:
    CPU: _tanh_out_cpu
    CUDA: _tanh_out_cuda

- func: tensordot(Tensor self, Tensor other, int[] dims_self, int[] dims_other) -> Tensor
  variants: function

# TODO: namespace threshold in 'nn'
- func: threshold(Tensor self, Scalar threshold, Scalar value) -> Tensor
  variants: function

- func: threshold_(Tensor(a!) self, Scalar threshold, Scalar value) -> Tensor(a!)
  variants: function

- func: threshold(Tensor self, Scalar threshold, Scalar value, *, Tensor(a!) out) -> Tensor(a!)

- func: threshold_backward(Tensor grad_output, Tensor self, Scalar threshold) -> Tensor
  variants: function

- func: transpose(Tensor(a) self, int dim0, int dim1) -> Tensor(a)
  variants: function, method
  device_guard: False

- func: transpose_(Tensor(a!) self, int dim0, int dim1) -> Tensor(a!)
  variants: method
  device_guard: False

- func: one_hot(Tensor self, int num_classes=-1) -> Tensor
  python_module: nn
  variants: function

- func: flip(Tensor self, int[] dims) -> Tensor
  variants: function, method
  dispatch:
    CPU: flip_cpu
    CUDA: flip_cuda

- func: roll(Tensor self, int[1] shifts, int[1] dims=[]) -> Tensor
  variants: function, method
  dispatch:
    CPU: roll_cpu
    CUDA: roll_cuda

# default int[] value [0,1] should not add space after comma, since native_parse.py uses ', ' to split args
- func: rot90(Tensor self, int k=1, int[] dims=[0,1]) -> Tensor
  variants: function, method

- func: _trilinear(Tensor i1, Tensor i2, Tensor i3, int[] expand1, int[] expand2, int[] expand3, int[] sumdim, int unroll_dim=1) -> Tensor

- func: triplet_margin_loss(Tensor anchor, Tensor positive, Tensor negative, float margin=1.0, float p=2, float eps=1e-06, bool swap=False, int reduction=Mean) -> Tensor

- func: trunc(Tensor self) -> Tensor
  variants: function, method

- func: trunc_(Tensor(a!) self) -> Tensor(a!)
  variants: function, method
  dispatch:
    CPU: _trunc__cpu
    CUDA: _trunc__cuda

- func: trunc(Tensor self, *, Tensor(a!) out) -> Tensor(a!)
  dispatch:
    CPU: _trunc_out_cpu
    CUDA: _trunc_out_cuda

- func: type_as(Tensor self, Tensor other) -> Tensor
  variants: method

<<<<<<< HEAD
=======
- func: _unique(Tensor self, bool sorted=True, bool return_inverse=False) -> (Tensor, Tensor)
  variants: function
  dispatch:
    CPU: _unique_cpu
    CUDA: _unique_cuda

>>>>>>> 994be67f
- func: unique_dim(Tensor self, int dim, bool sorted=True, bool return_inverse=False, bool return_counts=False) -> (Tensor, Tensor, Tensor)
  matches_jit_signature: True
  variants: function
  dispatch:
    CPU: unique_dim_cpu
    CUDA: unique_dim_cuda

- func: unique_consecutive(Tensor self, bool return_inverse=False, bool return_counts=False, int? dim=None) -> (Tensor, Tensor, Tensor)
  variants: function
  dispatch:
    CPU: unique_consecutive_cpu
    CUDA: unique_consecutive_cuda

- func: unique_dim_consecutive(Tensor self, int dim, bool return_inverse=False, bool return_counts=False) -> (Tensor, Tensor, Tensor)
  variants: function
  dispatch:
    CPU: unique_dim_consecutive_cpu
    CUDA: unique_dim_consecutive_cuda

- func: unique(Tensor self, bool sorted=True, bool return_inverse=False, bool return_counts=False, int? dim=None) -> (Tensor, Tensor, Tensor)
  matches_jit_signature: True
  variants: function
  dispatch:
    CPU: unique_cpu
    CUDA: unique_cuda

- func: _unsafe_view(Tensor self, int[] size) -> Tensor

- func: unsqueeze(Tensor(a) self, int dim) -> Tensor(a)
  variants: function, method
  device_guard: False

- func: unsqueeze_(Tensor(a!) self, int dim) -> Tensor(a!)
  variants: method
  device_guard: False

- func: var(Tensor self, bool unbiased=True) -> Tensor
  variants: function, method

- func: var(Tensor self, int[1] dim, bool unbiased=True, bool keepdim=False) -> Tensor
  variants: function, method

- func: var(Tensor self, int[1] dim, bool unbiased=True, bool keepdim=False, *, Tensor(a!) out) -> Tensor(a!)

- func: view_as(Tensor self, Tensor other) -> Tensor
  variants: method
  device_guard: False

# we define both of these because 'where' does the broadcast and '_s_where' doesn't;
# this allows us to implicitly calculate the broadcast derivative, while only dealing with the
# _s_where derivative.
- func: where(Tensor condition, Tensor self, Tensor other) -> Tensor
  variants: function, method

- func: _s_where(Tensor condition, Tensor self, Tensor other) -> Tensor
  variants: function
  dispatch:
    CPU: _s_where_cpu
    CUDA: _s_where_cuda

- func: norm_except_dim(Tensor v, int pow=2, int dim=0) -> Tensor
  variants: function

# VariableType::_weight_norm does not want to be given a gap in the autograd graph,
# so we don't define "dispatch" variants for it.
- func: _weight_norm(Tensor v, Tensor g, int dim=0) -> Tensor
  variants: function

- func: _weight_norm_cuda_interface(Tensor v, Tensor g, int dim=0) -> (Tensor, Tensor)
  variants: function
  dispatch:
    CUDA: weight_norm_cuda

- func: _weight_norm_cuda_interface_backward(Tensor grad_w, Tensor saved_v, Tensor saved_g, Tensor saved_norms, int dim) -> (Tensor, Tensor)
  variants: function
  dispatch:
    CUDA: weight_norm_cuda_backward

- func: _weight_norm_differentiable_backward(Tensor grad_w, Tensor saved_v, Tensor saved_g, Tensor saved_norms, int dim) -> (Tensor, Tensor)
  variants: function

- func: zeros(int[] size, *, ScalarType? dtype=None, Layout? layout=None, Device? device=None) -> Tensor

- func: zeros(int[] size, *, Tensor(a!) out) -> Tensor(a!)

- func: zeros_like(Tensor self) -> Tensor

- func: zeros_like(Tensor self, *, ScalarType dtype, Layout layout, Device device) -> Tensor

- func: _standard_gamma_grad(Tensor self, Tensor output) -> Tensor
  variants: function
  dispatch:
    CPU: _standard_gamma_grad_cpu
    CUDA: _standard_gamma_grad_cuda

- func: _standard_gamma(Tensor self, Generator? generator=None) -> Tensor
  variants: function
  dispatch:
    CPU: _s_gamma_cpu
    CUDA: _s_gamma_cuda

- func: _sample_dirichlet(Tensor self, Generator? generator=None) -> Tensor
  variants: function
  dispatch:
    CPU: _s_dirichlet_cpu
    CUDA: _s_dirichlet_cuda

- func: poisson(Tensor self, Generator? generator=None) -> Tensor
  dispatch:
    CPU: _s_poisson_cpu
    CUDA: _s_poisson_cuda

# When more variants get ported to native, this dispatch will get more
# complicated

- func: native_norm(Tensor self, Scalar p=2) -> Tensor
  dispatch:
    SparseCPU: norm_sparse
    SparseCUDA: norm_sparse

# TODO: reduce signatures down to one when optional args is available
- func: _sparse_sum(Tensor self) -> Tensor

- func: _sparse_sum(Tensor self, *, ScalarType dtype) -> Tensor

- func: _sparse_sum(Tensor self, int[1] dim) -> Tensor

- func: _sparse_sum(Tensor self, int[1] dim, *, ScalarType dtype) -> Tensor

- func: _sparse_sum_backward(Tensor grad, Tensor self, int[] dim) -> Tensor
  dispatch:
      SparseCPU: _sparse_sum_backward_cpu
      SparseCUDA: _sparse_sum_backward_cuda

- func: norm(Tensor self, Scalar? p, *, ScalarType dtype) -> Tensor
  variants: function, method

- func: norm(Tensor self, Scalar p=2) -> Tensor
  variants: function, method

- func: norm(Tensor self, Scalar? p, int[1] dim, bool keepdim, *, ScalarType dtype) -> Tensor
  variants: function, method

- func: norm(Tensor self, Scalar? p, int[1] dim, bool keepdim=False) -> Tensor
  variants: function, method

- func: norm(Tensor self, Scalar? p, int[1] dim, bool keepdim, *, ScalarType dtype, Tensor(a!) out) -> Tensor(a!)

- func: norm(Tensor self, Scalar? p, int[1] dim, bool keepdim=False, *, Tensor(a!) out) -> Tensor(a!)

- func: frobenius_norm(Tensor self) -> Tensor
  variants: function

- func: frobenius_norm(Tensor self, int[1] dim, bool keepdim=False) -> Tensor
  variants: function

- func: frobenius_norm(Tensor self, int[1] dim, bool keepdim=False, *, Tensor(a!) out) -> Tensor(a!)
  variants: function

- func: nuclear_norm(Tensor self, bool keepdim=False) -> Tensor
  variants: function

- func: nuclear_norm(Tensor self, bool keepdim=False, *, Tensor(a!) out) -> Tensor(a!)
  variants: function

- func: clone(Tensor self) -> Tensor
  variants: function, method
  cpu_half: True
  cpu_bool: True
  cuda_bool: True
  dispatch:
    CPU: clone
    CUDA: clone
    SparseCPU: clone_sparse
    SparseCUDA: clone_sparse

- func: resize_as_(Tensor(a!) self, Tensor the_template) -> Tensor(a!)
  cpu_bool: True
  cuda_bool: True
  cpu_half: True
  variants: function, method
  dispatch:
    CPU: resize_as_
    CUDA: resize_as_
    SparseCPU: resize_as_sparse_
    SparseCUDA: resize_as_sparse_

- func: pow(Tensor self, Scalar exponent, *, Tensor(a!) out) -> Tensor(a!)
  dispatch:
    CPU: pow_out
    CUDA: pow_out
    SparseCPU: pow_out_sparse_scalar
    SparseCUDA: pow_out_sparse_scalar

- func: pow(Tensor self, Scalar exponent) -> Tensor
  variants: function, method
  dispatch:
    CPU: pow
    CUDA: pow
    SparseCPU: pow_sparse_scalar
    SparseCUDA: pow_sparse_scalar

- func: zero_(Tensor(a!) self) -> Tensor(a!)
  variants: method, function
  cpu_half: True
  cpu_bool: True
  cuda_bool: True
  dispatch:
    CPU: zero_
    CUDA: zero_
    SparseCPU: zero_sparse_
    SparseCUDA: zero_sparse_

- func: sub(Tensor self, Tensor other, *, Scalar alpha=1, Tensor(a!) out) -> Tensor(a!)

- func: sub(Tensor self, Tensor other, *, Scalar alpha=1) -> Tensor
  variants: function, method

- func: sub_(Tensor(a!) self, Tensor other, *, Scalar alpha=1) -> Tensor(a!)
  variants: method

# For C++ only, until we have conversion from C++ numbers to Tensor
- func: sub(Tensor self, Scalar other, Scalar alpha=1) -> Tensor
  variants: function, method

- func: sub_(Tensor(a!) self, Scalar other, Scalar alpha=1) -> Tensor(a!)
  variants: method

- func: rsub(Tensor self, Tensor other, *, Scalar alpha=1) -> Tensor
  variants: function

# For C++ only, until we have conversion from C++ numbers to Tensor
- func: rsub(Tensor self, Scalar other, Scalar alpha=1) -> Tensor
  variants: function

- func: s_native_addmm(Tensor self, Tensor mat1, Tensor mat2, *, Scalar beta=1, Scalar alpha=1, Tensor(a!) out) -> Tensor(a!)
  dispatch:
    CPU: s_addmm_out_sparse_dense_cpu
    CUDA: s_addmm_out_sparse_dense_cuda

- func: s_native_addmm(Tensor self, Tensor mat1, Tensor mat2, *, Scalar beta=1, Scalar alpha=1) -> Tensor
  dispatch:
    CPU: s_addmm_sparse_dense_cpu
    CUDA: s_addmm_sparse_dense_cuda

- func: s_native_addmm_(Tensor(a!) self, Tensor mat1, Tensor mat2, *, Scalar beta=1, Scalar alpha=1) -> Tensor(a!)
  dispatch:
    CPU: s_addmm_sparse_dense_cpu_
    CUDA: s_addmm_sparse_dense_cuda_

- func: _sparse_addmm(Tensor self, Tensor sparse, Tensor dense, *, Scalar beta=1, Scalar alpha=1) -> Tensor

- func: addmm(Tensor self, Tensor mat1, Tensor mat2, *, Scalar beta=1, Scalar alpha=1, Tensor(a!) out) -> Tensor(a!)

- func: addmm(Tensor self, Tensor mat1, Tensor mat2, *, Scalar beta=1, Scalar alpha=1) -> Tensor
  variants: function, method

- func: addmm_(Tensor(a!) self, Tensor mat1, Tensor mat2, *, Scalar beta=1, Scalar alpha=1) -> Tensor(a!)
  variants: method


# NOTE [ Sparse: autograd and API ]
#
#
# Sparse Tensor Constructors
# ~~~~~~~~~~~~~~~~~~~~~~~~~~
#
# The API entry points to sparse tensor construction should be
# `sparse_coo tensor` and `_sparse_coo_tensor_unsafe`. Depending on whether the
# indices and values tensors are given, they eventually dispatch to either
# `sparse_coo_tensor_with_dims` or `sparse_coo_tensor_with_dims_and_tensors`.
#
# The autograd support for ctor is implement on `sparse_coo_tensor_with_dims_and_tensors`.
#
# The API methods `sparse_coo tensor` and `_sparse_coo_tensor_unsafe`
# **must not** have specific type dispatches because otherwise codegen will
# consider them as abstract methods (see Note [Abstract ATen methods]), dispatch
# using **Tensor** type, and thus lose autograd tracking on the actual method
# they dispatch to, e.g., `sparse_coo_tensor_with_dims_and_tensors`.
#
# The actual ctors `sparse_coo_tensor_with_dims` and `sparse_coo_tensor_with_dims_and_tensors`,
# on the other hand, need to create `SparseTensorImpl` and know nothing about
# how `VariableType`s work. So they need to be dispatched using Tensor types.
# We thus put `requires_tensor=True` to ensure that `VariableType` will unwrap
# the given variables and call with the Tensor type.
#
#
# Sparse Methods API Design
# ~~~~~~~~~~~~~~~~~~~~~~~~~
#
# Goals: 1. Flexible API for users to write custom sparse ops
#        2. ctor and member accessor with autograd support
#
# To achieve 1, we need to provide a set of *dangerous* APIs (dangerous in the
# sense that misusing them will break sparse tensor invariant and may out in
# unexpected behavior, e.g., crash). These methods are all prefixed with
# underscore "_" to indicate that they should be used with care. We provide:
#
#   + `_indices()`: returns the *raw* indices within the sparse tensor (not just
#                   sharing storage). Any inplace operation will change the
#                   actual indices, including t_, set_, as_strided_, resize_,
#                   etc.
#   + `_values()`: returns the *raw* values within the sparse tensor. Similar
#                  semantics as `_indices()`
#   + `_nnz()`: returns the number of non-zero entries. This will always be
#               determined by the shapes of indices and values.
#   + `_coalesced_(bool)`: inplace sets whether the tensor is coalesced, and
#                          returns itself.
#
# These methods are very useful in writing new operations, e.g., a custom
# autograd Function.
#
# We also provide other public *safe* APIs:
#   + `indices()`: returns a **view** of the indices tensor if the sparse tensor
#                  is **coalesced**.
#   + `values()`: returns a **view** of the values tensor if the containing
#                 sparse tensor is **coalesced**.
#   + `sparse_dim()`: number of sparse dimensions
#   + `dense_dim()`: number of dense dimensions
#   + `is_coalesced()`: whether the sparse tensor is coalesced
#
# `_indices()` and `_values()` should returns the raw indices and values dense
# tensors within a sparse tensor. They can be quite unsafe with inplace
# operations like `t_()`, and exposes uncoalesced indices and values. The public
# recommended API is `indices()` and `values()`, both of which first check that
# the tensor is coalesced and return views on those tensors.
#
#
# Autograd Support
# ~~~~~~~~~~~~~~~~
#
# Autograd is supported on `values()` and sparse tensor ctor with indices and
# values tensors. E.g., `torch.sparse_coo_tensor(i, v).values().sum()` is
# differentiable w.r.t. `v`.
#
# NB: The `values()` and `_values()` operators are special in that they are
# layout-aware, i.e., the output depends not just on the data it represents, but
# also on the input layout details (in this case, the `indices` tensor). See
# NOTE [ as_strided Backward and layout-aware/agnostic autograd ] in Functions.cpp
# for discussion on layout-aware vs layout-agnostic autograd. Since PyTorch ops
# operate in the layout-agnostic mode, similar to `as_strided`, backward of
# these two operators need to consider them in a layout-agnostic way:
#   + `values()`:
#     Input is coalesced.
#     We just pretend having `input.indices()` as an additional argument
#     `input_indices`, then forward is similar to
#     `input.to(kStrided).index_select(input_indices)` regardless of the layout.
#     Note that `values()` normally is layout-aware even if we constrain
#     ourselves on sparse inputs since it may include all zeros values entries
#     as "present" entries.
#   + `_values()`:
#     Input may be uncoalesced.
#     It is not straightforward to construct a layout-agnostic version because
#     duplicate indices entries may exist and additional parameterization is
#     needed to distribute the value into different values entries. Furthermore,
#     this op is intended to provide ways to write custom sparse ops, rather
#     than being used in autograd graph, so it is marked as *non-differentiable*
#     in derivatives.yaml.
#
# Before reading the following, see NOTE [ Autograd Variable Views ] in
# variable.h for details on views that are tracked by autograd, and views that
# are not.
#
# Moreover, these methods return tensors that share storage with inputs, so we
# mark these methods as view ops to support autograd history tracking.
# The sparse tensor ctor output should technically be view of both input indices
# and values tensors, but currently we only support setting as view of a single
# Variable, so it is only view of the values tensor.
# TODO: clone indices in sparse tensor ctor.
#
# For other methods that return outputs that share storage with inputs, i.e.,
# `indices()` and `_indices()`. We mark their outputs as non-differentiable, so
# the view relation is not tracked by autograd, but the version counter is still
# shared. In other words, their outputs are non-differentiable views of the
# sparse tensor.


# FIXME: would be nicer if TensorOptions was optional based; not adding default arguments for options given
# the default would never make sense.
- func: sparse_coo_tensor(int[] size, *, ScalarType dtype, Layout layout, Device device) -> Tensor

- func: sparse_coo_tensor(Tensor indices, Tensor values, *, ScalarType? dtype=None, Layout? layout=None, Device? device=None) -> Tensor

- func: sparse_coo_tensor(Tensor indices, Tensor values, int[] size, *, ScalarType? dtype=None, Layout? layout=None, Device? device=None) -> Tensor

- func: _sparse_coo_tensor_unsafe(Tensor indices, Tensor values, int[] size, *, ScalarType? dtype=None, Layout? layout=None, Device? device=None) -> Tensor

- func: _sparse_coo_tensor_with_dims(int sparse_dim, int dense_dim, int[] size, *, ScalarType dtype, Layout layout, Device device) -> Tensor
  dispatch:
    SparseCPU: new_with_dims_sparse
    SparseCUDA: new_with_dims_sparse
  requires_tensor: True

- func: _sparse_coo_tensor_with_dims_and_tensors(int sparse_dim, int dense_dim, int[] size, Tensor indices, Tensor values, *, ScalarType dtype, Layout layout, Device device) -> Tensor
  dispatch:
    SparseCPU: new_with_dims_and_tensor_sparse
    SparseCUDA: new_with_dims_and_tensor_sparse
  requires_tensor: True


- func: sparse_resize_(Tensor(a!) self, int[] size, int sparse_dim, int dense_dim) -> Tensor(a!)
  variants: method
  dispatch:
    SparseCPU: sparse_resize_
    SparseCUDA: sparse_resize_
  requires_tensor: True

- func: sparse_resize_and_clear_(Tensor(a!) self, int[] size, int sparse_dim, int dense_dim) -> Tensor(a!)
  variants: method
  dispatch:
    SparseCPU: sparse_resize_and_clear_
    SparseCUDA: sparse_resize_and_clear_
  requires_tensor: True


- func: sparse_mask(Tensor self, SparseTensorRef mask) -> Tensor
  variants: method
  dispatch:
    CPU: sparse_mask_cpu
    CUDA: sparse_mask_cuda
  requires_tensor: True


- func: to_dense(Tensor self) -> Tensor
  variants: method
  dispatch:
    SparseCPU: sparse_to_dense
    SparseCUDA: sparse_to_dense
    MkldnnCPU: mkldnn_to_dense
  requires_tensor: True

- func: to_dense_backward(Tensor grad, Tensor input) -> Tensor

- func: sparse_dim(Tensor self) -> int
  variants: method
  dispatch:
    SparseCPU: sparse_dim_sparse
    SparseCUDA: sparse_dim_sparse
  requires_tensor: True
  device_guard: False

# legacy method
- func: _dimI(Tensor self) -> int
  variants: method
  dispatch: sparse_dim_sparse
  requires_tensor: True
  device_guard: False


- func: dense_dim(Tensor self) -> int
  variants: method
  dispatch:
    SparseCPU: dense_dim_sparse
    SparseCUDA: dense_dim_sparse
  requires_tensor: True
  device_guard: False

# legacy method
- func: _dimV(Tensor self) -> int
  variants: method
  dispatch: dense_dim_sparse
  requires_tensor: True
  device_guard: False


- func: _nnz(Tensor self) -> int
  variants: method
  dispatch:
    SparseCPU: _nnz_sparse
    SparseCUDA: _nnz_sparse
  requires_tensor: True
  device_guard: False


- func: coalesce(Tensor self) -> Tensor
  variants: method
  dispatch:
    SparseCPU: coalesce_sparse_cpu
    SparseCUDA: coalesce_sparse_cuda
  requires_tensor: True


- func: is_coalesced(Tensor self) -> bool
  variants: method
  dispatch:
    SparseCPU: is_coalesced_sparse
    SparseCUDA: is_coalesced_sparse
  requires_tensor: True
  device_guard: False


- func: _indices(Tensor(a) self) -> Tensor(a)
  variants: method
  dispatch:
    SparseCPU: _indices_sparse
    SparseCUDA: _indices_sparse
  requires_tensor: True
  device_guard: False

- func: _values(Tensor(a) self) -> Tensor(a)
  variants: method
  dispatch:
    SparseCPU: _values_sparse
    SparseCUDA: _values_sparse
  requires_tensor: True
  device_guard: False

# This method doesn't do any check but only directly sets the flag. So it can be
# a bit unsafe. Similar to _indices and _values, this is useful for implementing
# custom sparse operations in Python/C++ extension.
- func: _coalesced_(Tensor(a!) self, bool coalesced) -> Tensor(a!)
  variants: method
  dispatch:
    SparseCPU: _coalesced_sparse_
    SparseCUDA: _coalesced_sparse_
  requires_tensor: True
  device_guard: False

- func: indices(Tensor(a) self) -> Tensor(a)
  variants: method
  dispatch:
    SparseCPU: indices_sparse
    SparseCUDA: indices_sparse
  requires_tensor: True
  device_guard: False

- func: values(Tensor(a) self) -> Tensor(a)
  variants: method
  dispatch:
    SparseCPU: values_sparse
    SparseCUDA: values_sparse
  requires_tensor: True
  device_guard: False


- func: hspmm(Tensor mat1, Tensor mat2, *, Tensor(a!) out) -> Tensor(a!)
  dispatch:
    SparseCPU: hspmm_out_sparse_cpu
    SparseCUDA: hspmm_out_sparse_cuda
  requires_tensor: True

- func: hspmm(Tensor mat1, Tensor mat2) -> Tensor
  dispatch:
    SparseCPU: hspmm_sparse_cpu
    SparseCUDA: hspmm_sparse_cuda
  requires_tensor: True

- func: copy_sparse_to_sparse_(Tensor(a!) self, Tensor src, bool non_blocking=False) -> Tensor(a!)
  variants: function
  dispatch:
    SparseCPU: copy_sparse_
    SparseCUDA: copy_sparse_
  requires_tensor: True

- func: numel(Tensor self) -> int
  variants: function, method
  device_guard: False

- func: unbind(Tensor(a) self, int dim=0) -> Tensor(a)[]
  variants: function, method

- func: to_sparse(Tensor self, int sparse_dim) -> Tensor
  variants: method
  dispatch:
    CPU: dense_to_sparse
    CUDA: dense_to_sparse

- func: to_sparse(Tensor self) -> Tensor
  variants: method
  dispatch:
    CPU: dense_to_sparse
    CUDA: dense_to_sparse

- func: to_mkldnn(Tensor self) -> Tensor
  variants: method
  dispatch:
    CPU: dense_to_mkldnn

- func: to_mkldnn_backward(Tensor grad, Tensor input) -> Tensor

- func: quantize_linear(Tensor self, float scale, int zero_point) -> Tensor
  variants: function, method
  requires_tensor: True

- func: dequantize(Tensor self) -> Tensor
  variants: function, method
  requires_tensor: True

- func: q_scale(Tensor self) -> Scalar
  variants: function, method
  requires_tensor: True

- func: q_zero_point(Tensor self) -> Scalar
  variants: function, method
  requires_tensor: True

# to(Device) must not exist because all constructors of Device also works for
# TensorOptions. Otherwise, an ambiguity error is thrown.
# See NOTE [ TensorOptions Constructors ].
- func: to(Tensor self, *, ScalarType dtype, Layout layout, Device device, bool non_blocking=False, bool copy=False) -> Tensor
  variants: method
  device_guard: False

- func: to(Tensor self, Device device, ScalarType dtype, bool non_blocking=False, bool copy=False) -> Tensor
  variants: method
  device_guard: False

- func: to(Tensor self, ScalarType dtype, bool non_blocking=False, bool copy=False) -> Tensor
  variants: method
  device_guard: False

- func: to(Tensor self, Tensor other, bool non_blocking=False, bool copy=False) -> Tensor
  variants: method
  device_guard: False

- func: meshgrid(Tensor[] tensors) -> Tensor[]

- func: cartesian_prod(Tensor[] tensors) -> Tensor
  variants: function

- func: combinations(Tensor self, int r=2, bool with_replacement=False) -> Tensor
  variants: function

- func: item(Tensor self) -> Scalar
  variants: method

# NB: Does NOT check precondition that numel == 1
# WARNING: Use of cpu_half here is generally not supported; please
# don't use it.
- func: _local_scalar_dense(Tensor self) -> Scalar
  cpu_half: True
  cpu_bool: True
  cuda_bool: True
  dispatch:
    CPU: _local_scalar_dense_cpu
    CUDA: _local_scalar_dense_cuda
  variants: function

# Fused RNN kernels
- func: _thnn_fused_lstm_cell(Tensor input_gates, Tensor hidden_gates, Tensor cx, Tensor? input_bias=None, Tensor? hidden_bias=None) -> (Tensor, Tensor, Tensor)
  dispatch:
    CUDA: _thnn_fused_lstm_cell_cuda

- func: _thnn_fused_lstm_cell_backward(Tensor? grad_hy, Tensor? grad_cy, Tensor cx, Tensor cy, Tensor workspace, bool has_bias) -> (Tensor, Tensor, Tensor, Tensor, Tensor)
  dispatch:
    CUDA: _thnn_fused_lstm_cell_backward_cuda

- func: _thnn_fused_gru_cell(Tensor input_gates, Tensor hidden_gates, Tensor hx, Tensor? input_bias=None, Tensor? hidden_bias=None) -> (Tensor, Tensor)
  dispatch:
    CUDA: _thnn_fused_gru_cell_cuda

- func: _thnn_fused_gru_cell_backward(Tensor grad_hy, Tensor workspace, bool has_bias) -> (Tensor, Tensor, Tensor, Tensor, Tensor)
  dispatch:
    CUDA: _thnn_fused_gru_cell_backward_cuda

# RNN cells and layers
- func: lstm(Tensor input, Tensor[] hx, Tensor[] params, bool has_biases, int num_layers, float dropout, bool train, bool bidirectional, bool batch_first) -> (Tensor, Tensor, Tensor)

- func: lstm(Tensor data, Tensor batch_sizes, Tensor[] hx, Tensor[] params, bool has_biases, int num_layers, float dropout, bool train, bool bidirectional) -> (Tensor, Tensor, Tensor)

- func: gru(Tensor input, Tensor hx, Tensor[] params, bool has_biases, int num_layers, float dropout, bool train, bool bidirectional, bool batch_first) -> (Tensor, Tensor)

- func: gru(Tensor data, Tensor batch_sizes, Tensor hx, Tensor[] params, bool has_biases, int num_layers, float dropout, bool train, bool bidirectional) -> (Tensor, Tensor)

- func: rnn_tanh(Tensor input, Tensor hx, Tensor[] params, bool has_biases, int num_layers, float dropout, bool train, bool bidirectional, bool batch_first) -> (Tensor, Tensor)

- func: rnn_tanh(Tensor data, Tensor batch_sizes, Tensor hx, Tensor[] params, bool has_biases, int num_layers, float dropout, bool train, bool bidirectional) -> (Tensor, Tensor)

- func: rnn_relu(Tensor input, Tensor hx, Tensor[] params, bool has_biases, int num_layers, float dropout, bool train, bool bidirectional, bool batch_first) -> (Tensor, Tensor)

- func: rnn_relu(Tensor data, Tensor batch_sizes, Tensor hx, Tensor[] params, bool has_biases, int num_layers, float dropout, bool train, bool bidirectional) -> (Tensor, Tensor)

- func: lstm_cell(Tensor input, Tensor[] hx, Tensor w_ih, Tensor w_hh, Tensor? b_ih=None, Tensor? b_hh=None) -> (Tensor, Tensor)

- func: gru_cell(Tensor input, Tensor hx, Tensor w_ih, Tensor w_hh, Tensor? b_ih=None, Tensor? b_hh=None) -> Tensor

- func: rnn_tanh_cell(Tensor input, Tensor hx, Tensor w_ih, Tensor w_hh, Tensor? b_ih=None, Tensor? b_hh=None) -> Tensor

- func: rnn_relu_cell(Tensor input, Tensor hx, Tensor w_ih, Tensor w_hh, Tensor? b_ih=None, Tensor? b_hh=None) -> Tensor

# Quantized RNN layers
- func: quantized_lstm(Tensor input, Tensor[] hx, Tensor[] params, bool has_biases, int num_layers, float dropout, bool train, bool bidirectional, bool batch_first) -> (Tensor, Tensor, Tensor)

# Quantized RNN cells
- func: quantized_lstm_cell(Tensor input, Tensor[] hx, Tensor w_ih, Tensor w_hh, Tensor b_ih, Tensor b_hh, Tensor packed_ih, Tensor packed_hh, Tensor col_offsets_ih, Tensor col_offsets_hh, Scalar scale_ih, Scalar scale_hh, Scalar zero_point_ih, Scalar zero_point_hh) -> (Tensor, Tensor)

- func: quantized_gru_cell(Tensor input, Tensor hx, Tensor w_ih, Tensor w_hh, Tensor b_ih, Tensor b_hh, Tensor packed_ih, Tensor packed_hh, Tensor col_offsets_ih, Tensor col_offsets_hh, Scalar scale_ih, Scalar scale_hh, Scalar zero_point_ih, Scalar zero_point_hh) -> Tensor

- func: quantized_rnn_relu_cell(Tensor input, Tensor hx, Tensor w_ih, Tensor w_hh, Tensor b_ih, Tensor b_hh, Tensor packed_ih, Tensor packed_hh, Tensor col_offsets_ih, Tensor col_offsets_hh, Scalar scale_ih, Scalar scale_hh, Scalar zero_point_ih, Scalar zero_point_hh) -> Tensor

- func: quantized_rnn_tanh_cell(Tensor input, Tensor hx, Tensor w_ih, Tensor w_hh, Tensor b_ih, Tensor b_hh, Tensor packed_ih, Tensor packed_hh, Tensor col_offsets_ih, Tensor col_offsets_hh, Scalar scale_ih, Scalar scale_hh, Scalar zero_point_ih, Scalar zero_point_hh) -> Tensor


# PackedSequence utilities
- func: _pack_padded_sequence(Tensor input, Tensor lengths, bool batch_first) -> (Tensor, Tensor)

- func: _pack_padded_sequence_backward(Tensor grad, int[] input_size, Tensor batch_sizes, bool batch_first) -> Tensor

- func: _pad_packed_sequence(Tensor data, Tensor batch_sizes, bool batch_first, Scalar padding_value, int total_length) -> (Tensor, Tensor)

# wrappers for legacy TH methods

- func: data_ptr(Tensor self) -> void*
  variants: method
  device_guard: False

- func: set_(Tensor(a!) self, Storage source) -> Tensor(a!)
  variants: method
  device_guard: False

- func: set_(Tensor(a!) self, Storage source, int storage_offset, int[] size, int[] stride=[]) -> Tensor(a!)
  variants: method
  device_guard: False

- func: set_(Tensor(a!) self, Tensor source) -> Tensor(a!)
  variants: method
  device_guard: False

- func: set_(Tensor(a!) self) -> Tensor(a!)
  variants: method

- func: is_set_to(Tensor self, Tensor tensor) -> bool
  variants: method
  cpu_bool: True
  cuda_bool: True
  device_guard: False

- func: masked_fill_(Tensor(a!) self, Tensor mask, Scalar value) -> Tensor(a!)
  variants: method

- func: masked_fill(Tensor self, Tensor mask, Scalar value) -> Tensor
  variants: function, method

- func: masked_fill_(Tensor(a!) self, Tensor mask, Tensor value) -> Tensor(a!)
  variants: method

- func: masked_fill(Tensor self, Tensor mask, Tensor value) -> Tensor
  variants: function, method

- func: masked_scatter_(Tensor(a!) self, Tensor mask, Tensor source) -> Tensor(a!)
  variants: method

- func: masked_scatter(Tensor self, Tensor mask, Tensor source) -> Tensor
  variants: function, method

- func: view(Tensor(a) self, int[] size) -> Tensor(a)
  cpu_half: True
  cpu_bool: True
  cuda_bool: True
  variants: method
  device_guard: False

- func: put_(Tensor(a!) self, Tensor index, Tensor source, bool accumulate=False) -> Tensor(a!)
  variants: method

- func: index_add_(Tensor(a!) self, int dim, Tensor index, Tensor source) -> Tensor(a!)
  variants: method

- func: index_add(Tensor self, int dim, Tensor index, Tensor source) -> Tensor
  variants: function, method

- func: index_fill_(Tensor(a!) self, int dim, Tensor index, Scalar value) -> Tensor(a!)
  variants: method

- func: index_fill(Tensor self, int dim, Tensor index, Scalar value) -> Tensor
  variants: function, method

- func: index_fill_(Tensor(a!) self, int dim, Tensor index, Tensor value) -> Tensor(a!)
  variants: method

- func: index_fill(Tensor self, int dim, Tensor index, Tensor value) -> Tensor
  variants: function, method

- func: scatter_(Tensor(a!) self, int dim, Tensor index, Tensor src) -> Tensor(a!)
  variants: method

- func: scatter(Tensor self, int dim, Tensor index, Tensor src) -> Tensor
  variants: function, method

- func: scatter_(Tensor(a!) self, int dim, Tensor index, Scalar value) -> Tensor(a!)
  variants: method

- func: scatter(Tensor self, int dim, Tensor index, Scalar value) -> Tensor
  variants: function, method

- func: scatter_add_(Tensor(a!) self, int dim, Tensor index, Tensor src) -> Tensor(a!)
  variants: method

- func: scatter_add(Tensor self, int dim, Tensor index, Tensor src) -> Tensor
  variants: function, method

- func: lt_(Tensor(a!) self, Scalar other) -> Tensor(a!)
  variants: method

- func: lt_(Tensor(a!) self, Tensor other) -> Tensor(a!)
  variants: method

- func: gt_(Tensor(a!) self, Scalar other) -> Tensor(a!)
  variants: method

- func: gt_(Tensor(a!) self, Tensor other) -> Tensor(a!)
  variants: method

- func: le_(Tensor(a!) self, Scalar other) -> Tensor(a!)
  variants: method

- func: le_(Tensor(a!) self, Tensor other) -> Tensor(a!)
  variants: method

- func: ge_(Tensor(a!) self, Scalar other) -> Tensor(a!)
  variants: method

- func: ge_(Tensor(a!) self, Tensor other) -> Tensor(a!)
  variants: method

- func: eq_(Tensor(a!) self, Scalar other) -> Tensor(a!)
  variants: method

- func: eq_(Tensor(a!) self, Tensor other) -> Tensor(a!)
  variants: method

- func: ne_(Tensor(a!) self, Scalar other) -> Tensor(a!)
  variants: method

- func: ne_(Tensor(a!) self, Tensor other) -> Tensor(a!)
  variants: method

- func: __and__(Tensor self, Scalar other) -> Tensor
  variants: method, function

- func: __and__(Tensor self, Tensor other) -> Tensor
  variants: method, function

- func: __iand__(Tensor(a!) self, Scalar other) -> Tensor(a!)
  variants: method

- func: __iand__(Tensor(a!) self, Tensor other) -> Tensor(a!)
  variants: method

- func: __or__(Tensor self, Scalar other) -> Tensor
  variants: method, function

- func: __or__(Tensor self, Tensor other) -> Tensor
  variants: method, function

- func: __ior__(Tensor(a!) self, Scalar other) -> Tensor(a!)
  variants: method

- func: __ior__(Tensor(a!) self, Tensor other) -> Tensor(a!)
  variants: method

- func: __xor__(Tensor self, Scalar other) -> Tensor
  variants: method, function

- func: __xor__(Tensor self, Tensor other) -> Tensor
  variants: method, function

- func: __ixor__(Tensor(a!) self, Scalar other) -> Tensor(a!)
  variants: method

- func: __ixor__(Tensor(a!) self, Tensor other) -> Tensor(a!)
  variants: method

- func: __lshift__(Tensor self, Scalar other) -> Tensor
  variants: method, function

- func: __lshift__(Tensor self, Tensor other) -> Tensor
  variants: method, function

- func: __ilshift__(Tensor(a!) self, Scalar other) -> Tensor(a!)
  variants: method

- func: __ilshift__(Tensor(a!) self, Tensor other) -> Tensor(a!)
  variants: method

- func: __rshift__(Tensor self, Scalar other) -> Tensor
  variants: method, function

- func: __rshift__(Tensor self, Tensor other) -> Tensor
  variants: method, function

- func: __irshift__(Tensor(a!) self, Scalar other) -> Tensor(a!)
  variants: method

- func: __irshift__(Tensor(a!) self, Tensor other) -> Tensor(a!)
  variants: method

- func: lgamma_(Tensor(a!) self) -> Tensor(a!)
  variants: method

- func: atan2_(Tensor(a!) self, Tensor other) -> Tensor(a!)
  variants: method

- func: tril_(Tensor(a!) self, int diagonal=0) -> Tensor(a!)
  variants: method
  dispatch:
    CPU: tril_cpu_
    CUDA: tril_cuda_

- func: triu_(Tensor(a!) self, int diagonal=0) -> Tensor(a!)
  variants: method
  dispatch:
    CPU: triu_cpu_
    CUDA: triu_cuda_

- func: digamma_(Tensor(a!) self) -> Tensor(a!)
  variants: method

- func: polygamma_(Tensor(a!) self, int n) -> Tensor(a!)
  variants: method

- func: erfinv_(Tensor(a!) self) -> Tensor(a!)
  variants: method

- func: renorm_(Tensor(a!) self, Scalar p, int dim, Scalar maxnorm) -> Tensor(a!)
  variants: method

- func: pow_(Tensor(a!) self, Scalar exponent) -> Tensor(a!)
  variants: method

- func: pow_(Tensor(a!) self, Tensor exponent) -> Tensor(a!)
  variants: method

- func: lerp_(Tensor(a!) self, Tensor end, Scalar weight) -> Tensor(a!)
  variants: method
  dispatch:
    CPU: lerp_cpu_scalar_
    CUDA: lerp_cuda_scalar_

- func: lerp_(Tensor(a!) self, Tensor end, Tensor weight) -> Tensor(a!)
  variants: method
  dispatch:
    CPU: lerp_cpu_tensor_
    CUDA: lerp_cuda_tensor_

- func: sign_(Tensor(a!) self) -> Tensor(a!)
  variants: method

- func: fmod_(Tensor(a!) self, Scalar other) -> Tensor(a!)
  variants: method

- func: fmod_(Tensor(a!) self, Tensor other) -> Tensor(a!)
  variants: method

- func: remainder_(Tensor(a!) self, Scalar other) -> Tensor(a!)
  variants: method

- func: remainder_(Tensor(a!) self, Tensor other) -> Tensor(a!)
  variants: method

- func: addbmm_(Tensor(a!) self, Tensor batch1, Tensor batch2, *, Scalar beta=1, Scalar alpha=1) -> Tensor(a!)
  variants: method

- func: addbmm(Tensor self, Tensor batch1, Tensor batch2, *, Scalar beta=1, Scalar alpha=1, Tensor(a!) out) -> Tensor(a!)

- func: addbmm(Tensor self, Tensor batch1, Tensor batch2, *, Scalar beta=1, Scalar alpha=1) -> Tensor
  variants: method, function

- func: addcmul_(Tensor(a!) self, Tensor tensor1, Tensor tensor2, *, Scalar value=1) -> Tensor(a!)
  variants: method

- func: addcdiv_(Tensor(a!) self, Tensor tensor1, Tensor tensor2, *, Scalar value=1) -> Tensor(a!)
  variants: method

- func: random_(Tensor(a!) self, int from, int to, *, Generator? generator=None) -> Tensor(a!)
  variants: method

- func: random_(Tensor(a!) self, int to, *, Generator? generator=None) -> Tensor(a!)
  variants: method

- func: random_(Tensor(a!) self, *, Generator? generator=None) -> Tensor(a!)
  variants: method

- func: uniform_(Tensor(a!) self, float from=0, float to=1, *, Generator? generator=None) -> Tensor(a!)
  variants: method

- func: normal_(Tensor(a!) self, float mean=0, float std=1, *, Generator? generator=None) -> Tensor(a!)
  variants: method

- func: cauchy_(Tensor(a!) self, float median=0, float sigma=1, *, Generator? generator=None) -> Tensor(a!)
  variants: method

- func: log_normal_(Tensor(a!) self, float mean=1, float std=2, *, Generator? generator=None) -> Tensor(a!)
  variants: method

- func: exponential_(Tensor(a!) self, float lambd=1, *, Generator? generator=None) -> Tensor(a!)
  variants: method

- func: geometric_(Tensor(a!) self, float p, *, Generator? generator=None) -> Tensor(a!)
  variants: method

# wrappers for TH functions

- func: diag(Tensor self, int diagonal=0, *, Tensor(a!) out) -> Tensor(a!)

- func: diag(Tensor self, int diagonal=0) -> Tensor
  variants: method, function

- func: cross(Tensor self, Tensor other, int? dim=None, *, Tensor(a!) out) -> Tensor(a!)

- func: cross(Tensor self, Tensor other, int? dim=None) -> Tensor
  variants: method, function

- func: triu(Tensor self, int diagonal=0, *, Tensor(a!) out) -> Tensor(a!)
  dispatch:
    CPU: triu_cpu_out
    CUDA: triu_cuda_out

- func: triu(Tensor self, int diagonal=0) -> Tensor
  variants: method, function

- func: tril(Tensor self, int diagonal=0, *, Tensor(a!) out) -> Tensor(a!)
  dispatch:
    CPU: tril_cpu_out
    CUDA: tril_cuda_out

- func: tril(Tensor self, int diagonal=0) -> Tensor
  variants: method, function

- func: tril_indices(int row, int col, int offset=0, *, TensorOptions options=at::kLong) -> Tensor
  matches_jit_signature: False
  dispatch:
    CPU: tril_indices_cpu
    CUDA: tril_indices_cuda

- func: triu_indices(int row, int col, int offset=0, *, TensorOptions options=at::kLong) -> Tensor
  matches_jit_signature: False
  dispatch:
    CPU: triu_indices_cpu
    CUDA: triu_indices_cuda

- func: trace(Tensor self) -> Tensor
  variants: method, function

- func: ne(Tensor self, Scalar other, *, Tensor(a!) out) -> Tensor(a!)

- func: ne(Tensor self, Scalar other) -> Tensor
  variants: method, function

- func: ne(Tensor self, Tensor other, *, Tensor(a!) out) -> Tensor(a!)

- func: ne(Tensor self, Tensor other) -> Tensor
  variants: method, function

- func: eq(Tensor self, Scalar other, *, Tensor(a!) out) -> Tensor(a!)

- func: eq(Tensor self, Scalar other) -> Tensor
  variants: method, function

- func: eq(Tensor self, Tensor other, *, Tensor(a!) out) -> Tensor(a!)

- func: eq(Tensor self, Tensor other) -> Tensor
  variants: method, function

- func: ge(Tensor self, Scalar other, *, Tensor(a!) out) -> Tensor(a!)

- func: ge(Tensor self, Scalar other) -> Tensor
  variants: method, function

- func: ge(Tensor self, Tensor other, *, Tensor(a!) out) -> Tensor(a!)

- func: ge(Tensor self, Tensor other) -> Tensor
  variants: method, function

- func: le(Tensor self, Scalar other, *, Tensor(a!) out) -> Tensor(a!)

- func: le(Tensor self, Scalar other) -> Tensor
  variants: method, function

- func: le(Tensor self, Tensor other, *, Tensor(a!) out) -> Tensor(a!)

- func: le(Tensor self, Tensor other) -> Tensor
  variants: method, function

- func: gt(Tensor self, Scalar other, *, Tensor(a!) out) -> Tensor(a!)

- func: gt(Tensor self, Scalar other) -> Tensor
  variants: method, function

- func: gt(Tensor self, Tensor other, *, Tensor(a!) out) -> Tensor(a!)

- func: gt(Tensor self, Tensor other) -> Tensor
  variants: method, function

- func: lt(Tensor self, Scalar other, *, Tensor(a!) out) -> Tensor(a!)

- func: lt(Tensor self, Scalar other) -> Tensor
  variants: method, function

- func: lt(Tensor self, Tensor other, *, Tensor(a!) out) -> Tensor(a!)

- func: lt(Tensor self, Tensor other) -> Tensor
  variants: method, function

- func: take(Tensor self, Tensor index, *, Tensor(a!) out) -> Tensor(a!)

- func: take(Tensor self, Tensor index) -> Tensor
  variants: method, function

- func: index_select(Tensor self, int dim, Tensor index, *, Tensor(a!) out) -> Tensor(a!)

- func: index_select(Tensor self, int dim, Tensor index) -> Tensor
  variants: method, function

- func: masked_select(Tensor self, Tensor mask, *, Tensor(a!) out) -> Tensor(a!)

- func: masked_select(Tensor self, Tensor mask) -> Tensor
  variants: method, function

- func: nonzero(Tensor self, *, Tensor(a!) out) -> Tensor(a!)

- func: nonzero(Tensor self) -> Tensor
  variants: method, function

- func: gather(Tensor self, int dim, Tensor index, *, bool sparse_grad=False, Tensor(a!) out) -> Tensor(a!)

- func: gather(Tensor self, int dim, Tensor index, *, bool sparse_grad=False) -> Tensor
  variants: method, function

- func: _gather_sparse_backward(Tensor self, int dim, Tensor index, Tensor grad) -> Tensor

- func: addcmul(Tensor self, Tensor tensor1, Tensor tensor2, *, Scalar value=1, Tensor(a!) out) -> Tensor(a!)

- func: addcmul(Tensor self, Tensor tensor1, Tensor tensor2, *, Scalar value=1) -> Tensor
  variants: method, function

- func: addcdiv(Tensor self, Tensor tensor1, Tensor tensor2, *, Scalar value=1, Tensor(a!) out) -> Tensor(a!)

- func: addcdiv(Tensor self, Tensor tensor1, Tensor tensor2, *, Scalar value=1) -> Tensor
  variants: method, function

- func: gels(Tensor self, Tensor A, *, Tensor(a!) X, Tensor(b!) qr) -> (Tensor(a!) solution, Tensor(b!) QR)

- func: gels(Tensor self, Tensor A) -> (Tensor solution, Tensor QR)
  variants: method, function

- func: triangular_solve(Tensor self, Tensor A, bool upper=True, bool transpose=False, bool unitriangular=False, *, Tensor(a!) X, Tensor(b!) M) -> (Tensor(a!) solution, Tensor(b!) cloned_coefficient)

- func: triangular_solve(Tensor self, Tensor A, bool upper=True, bool transpose=False, bool unitriangular=False) -> (Tensor solution, Tensor cloned_coefficient)
  variants: method, function

- func: _triangular_solve_helper(Tensor self, Tensor A, bool upper, bool transpose, bool unitriangular) -> (Tensor, Tensor)
  variants: function
  dispatch:
    CPU: _triangular_solve_helper_cpu
    CUDA: _triangular_solve_helper_cuda

- func: symeig(Tensor self, bool eigenvectors=False, bool upper=True, *, Tensor(a!) e, Tensor(b!) V) -> (Tensor(a!) eigenvalues, Tensor(b!) eigenvectors)

- func: symeig(Tensor self, bool eigenvectors=False, bool upper=True) -> (Tensor eigenvalues, Tensor eigenvectors)
  variants: method, function

- func: eig(Tensor self, bool eigenvectors=False, *, Tensor(a!) e, Tensor(b!) v) -> (Tensor(a!) eigenvalues, Tensor(b!) eigenvectors)

- func: eig(Tensor self, bool eigenvectors=False) -> (Tensor eigenvalues, Tensor eigenvectors)
  variants: method, function

- func: svd(Tensor self, bool some=True, bool compute_uv=True, *, Tensor(a!) U, Tensor(b!) S, Tensor(c!) V) -> (Tensor(a!) U, Tensor(b!) S, Tensor(c!) V)

- func: svd(Tensor self, bool some=True, bool compute_uv=True) -> (Tensor U, Tensor S, Tensor V)
  variants: method, function

- func: cholesky(Tensor self, bool upper=False, *, Tensor(a!) out) -> Tensor(a!)

- func: cholesky(Tensor self, bool upper=False) -> Tensor
  variants: method, function

- func: _cholesky_helper(Tensor self, bool upper) -> Tensor
  variants: function
  dispatch:
    CPU: _cholesky_helper_cpu
    CUDA: _cholesky_helper_cuda

- func: cholesky_solve(Tensor self, Tensor input2, bool upper=False, *, Tensor(a!) out) -> Tensor(a!)

- func: cholesky_solve(Tensor self, Tensor input2, bool upper=False) -> Tensor
  variants: method, function

- func: _cholesky_solve_helper(Tensor self, Tensor A, bool upper) -> Tensor
  variants: function
  dispatch:
    CPU: _cholesky_solve_helper_cpu
    CUDA: _cholesky_solve_helper_cuda

- func: solve(Tensor self, Tensor A) -> (Tensor solution, Tensor LU)
  variants: function, method

- func: solve(Tensor self, Tensor A, *, Tensor(a!) solution, Tensor(b!) lu) -> (Tensor(a!) solution, Tensor(b!) LU)

- func: _solve_helper(Tensor self, Tensor A) -> (Tensor, Tensor)
  variants: function
  dispatch:
    CPU: _solve_helper_cpu
    CUDA: _solve_helper_cuda

- func: potri(Tensor self, bool upper=True, *, Tensor(a!) out) -> Tensor(a!)

- func: potri(Tensor self, bool upper=True) -> Tensor
  variants: method, function

- func: pstrf(Tensor self, bool upper=True, Scalar tol=-1, *, Tensor(a!) u, Tensor(b!) pivot) -> (Tensor(a!) u, Tensor(b!) pivot)

- func: pstrf(Tensor self, bool upper=True, Scalar tol=-1) -> (Tensor u, Tensor pivot)
  variants: method, function

- func: qr(Tensor self, *, Tensor(a!) Q, Tensor(b!) R) -> (Tensor(a!) Q, Tensor(b!) R)

- func: qr(Tensor self) -> (Tensor Q, Tensor R)
  variants: method, function

- func: geqrf(Tensor self, *, Tensor(a!) a, Tensor(b!) tau) -> (Tensor(a!) a, Tensor(b!) tau)

- func: geqrf(Tensor self) -> (Tensor a, Tensor tau)
  variants: method, function

- func: orgqr(Tensor self, Tensor input2, *, Tensor(a!) out) -> Tensor(a!)

- func: orgqr(Tensor self, Tensor input2) -> Tensor
  variants: method, function

- func: ormqr(Tensor self, Tensor input2, Tensor input3, bool left=True, bool transpose=False, *, Tensor(a!) out) -> Tensor(a!)

- func: ormqr(Tensor self, Tensor input2, Tensor input3, bool left=True, bool transpose=False) -> Tensor
  variants: method, function

- func: _lu_with_info(Tensor self, bool pivot=True, bool check_errors=True) -> (Tensor, Tensor, Tensor)
  variants: function
  dispatch:
    CPU: _lu_with_info_cpu
    CUDA: _lu_with_info_cuda

- func: lu_solve(Tensor self, Tensor LU_data, Tensor LU_pivots, *, Tensor(a!) out) -> Tensor(a!)

- func: lu_solve(Tensor self, Tensor LU_data, Tensor LU_pivots) -> Tensor
  variants: method, function

- func: multinomial(Tensor self, int num_samples, bool replacement=False, *, Generator? generator=None, Tensor(a!) out) -> Tensor(a!)

- func: multinomial(Tensor self, int num_samples, bool replacement=False, *, Generator? generator=None) -> Tensor
  variants: method, function

- func: _multinomial_alias_setup(Tensor probs) -> (Tensor, Tensor)
  variants: function

- func: _multinomial_alias_draw(Tensor J, Tensor q, int num_samples, *, Generator? generator=None) -> Tensor
  variants: function

- func: lgamma(Tensor self, *, Tensor(a!) out) -> Tensor(a!)

- func: lgamma(Tensor self) -> Tensor
  variants: method, function

- func: digamma(Tensor self, *, Tensor(a!) out) -> Tensor(a!)

- func: digamma(Tensor self) -> Tensor
  variants: method, function

- func: polygamma(int n, Tensor self, *, Tensor(a!) out) -> Tensor(a!)

- func: polygamma(int n, Tensor self) -> Tensor
  variants: method, function

- func: erfinv(Tensor self, *, Tensor(a!) out) -> Tensor(a!)

- func: erfinv(Tensor self) -> Tensor
  variants: method, function

- func: dist(Tensor self, Tensor other, Scalar p=2) -> Tensor
  variants: method, function

- func: atan2(Tensor self, Tensor other, *, Tensor(a!) out) -> Tensor(a!)

- func: atan2(Tensor self, Tensor other) -> Tensor
  variants: method, function

- func: lerp(Tensor self, Tensor end, Scalar weight, *, Tensor(a!) out) -> Tensor(a!)
  dispatch:
    CPU: lerp_cpu_scalar_out
    CUDA: lerp_cuda_scalar_out

- func: lerp(Tensor self, Tensor end, Tensor weight, *, Tensor(a!) out) -> Tensor(a!)
  dispatch:
    CPU: lerp_cpu_tensor_out
    CUDA: lerp_cuda_tensor_out

- func: lerp(Tensor self, Tensor end, Scalar weight) -> Tensor
  variants: method, function
  dispatch:
    CPU: lerp_cpu_scalar
    CUDA: lerp_cuda_scalar

- func: lerp(Tensor self, Tensor end, Tensor weight) -> Tensor
  variants: method, function
  dispatch:
    CPU: lerp_cpu_tensor
    CUDA: lerp_cuda_tensor

- func: histc(Tensor self, int bins=100, Scalar min=0, Scalar max=0, *, Tensor(a!) out) -> Tensor(a!)
  dispatch:
    CPU: _histc_out_cpu
    CUDA: _histc_out_cuda

- func: histc(Tensor self, int bins=100, Scalar min=0, Scalar max=0) -> Tensor
  variants: method, function
  dispatch:
    CPU: _histc_cpu
    CUDA: _histc_cuda

- func: sign(Tensor self, *, Tensor(a!) out) -> Tensor(a!)

- func: sign(Tensor self) -> Tensor
  variants: method, function

- func: fmod(Tensor self, Scalar other, *, Tensor(a!) out) -> Tensor(a!)

- func: fmod(Tensor self, Scalar other) -> Tensor
  variants: method, function

- func: fmod(Tensor self, Tensor other, *, Tensor(a!) out) -> Tensor(a!)

- func: fmod(Tensor self, Tensor other) -> Tensor
  variants: method, function

- func: remainder(Tensor self, Scalar other, *, Tensor(a!) out) -> Tensor(a!)

- func: remainder(Tensor self, Scalar other) -> Tensor
  variants: method, function

- func: remainder(Tensor self, Tensor other, *, Tensor(a!) out) -> Tensor(a!)

- func: remainder(Tensor self, Tensor other) -> Tensor
  variants: method, function

- func: min(Tensor self, Tensor other, *, Tensor(a!) out) -> Tensor(a!)

- func: min(Tensor self, Tensor other) -> Tensor
  variants: method, function

- func: min(Tensor self) -> Tensor
  variants: method, function

- func: max(Tensor self, Tensor other, *, Tensor(a!) out) -> Tensor(a!)

- func: max(Tensor self, Tensor other) -> Tensor
  variants: method, function

- func: max(Tensor self) -> Tensor
  variants: method, function

- func: median(Tensor self) -> Tensor
  variants: method, function
  dispatch:
    CPU: median_cpu
    CUDA: median_cuda

- func: sort(Tensor self, int dim=-1, bool descending=False, *, Tensor(a!) values, Tensor(b!) indices) -> (Tensor(a!) values, Tensor(b!) indices)

- func: sort(Tensor self, int dim=-1, bool descending=False) -> (Tensor values, Tensor indices)
  variants: method, function

- func: argsort(Tensor self, int dim=-1, bool descending=False) -> Tensor
  variants: method, function

- func: topk(Tensor self, int k, int dim=-1, bool largest=True, bool sorted=True, *, Tensor(a!) values, Tensor(b!) indices) ->(Tensor(a!) values, Tensor(b!) indices)

- func: topk(Tensor self, int k, int dim=-1, bool largest=True, bool sorted=True) -> (Tensor values, Tensor indices)
  variants: method, function

- func: all(Tensor self) -> Tensor
  variants: method, function

- func: any(Tensor self) -> Tensor
  variants: method, function

- func: renorm(Tensor self, Scalar p, int dim, Scalar maxnorm, *, Tensor(a!) out) -> Tensor(a!)

- func: renorm(Tensor self, Scalar p, int dim, Scalar maxnorm) -> Tensor
  variants: method, function

- func: unfold(Tensor(a) self, int dimension, int size, int step) -> Tensor(a)
  variants: method

- func: equal(Tensor self, Tensor other) -> bool
  variants: method, function

- func: pow(Tensor self, Tensor exponent, *, Tensor(a!) out) -> Tensor(a!)

- func: pow(Tensor self, Tensor exponent) -> Tensor
  variants: method, function

- func: pow(Scalar self, Tensor exponent, *, Tensor(a!) out) -> Tensor(a!)

- func: pow(Scalar self, Tensor exponent) -> Tensor

- func: normal(Tensor mean, float std=1, *, Generator? generator=None, Tensor(a!) out) -> Tensor(a!)

- func: normal(Tensor mean, float std=1, *, Generator? generator=None) -> Tensor

- func: normal(float mean, Tensor std, *, Generator? generator=None, Tensor(a!) out) -> Tensor(a!)

- func: normal(float mean, Tensor std, *, Generator? generator=None) -> Tensor

- func: normal(Tensor mean, Tensor std, *, Generator? generator=None, Tensor(a!) out) -> Tensor(a!)

- func: normal(Tensor mean, Tensor std, *, Generator? generator=None) -> Tensor

- func: alias(Tensor(a) self) -> Tensor(a)
  variants: method, function

- func: _dirichlet_grad(Tensor x, Tensor alpha, Tensor total, *, Tensor(a!) out) -> Tensor(a!)

- func: _dirichlet_grad(Tensor x, Tensor alpha, Tensor total) -> Tensor

## NN wrappers

- func: binary_cross_entropy(Tensor self, Tensor target, Tensor? weight=None, int reduction=Mean, *, Tensor(a!) out) -> Tensor(a!)
  python_module: nn

- func: binary_cross_entropy(Tensor self, Tensor target, Tensor? weight=None, int reduction=Mean) -> Tensor
  python_module: nn

- func: binary_cross_entropy_backward(Tensor grad_output, Tensor self, Tensor target, Tensor weight, int reduction, *, Tensor(a!) grad_input) -> Tensor(a!)
  python_module: nn

- func: binary_cross_entropy_backward(Tensor grad_output, Tensor self, Tensor target, Tensor weight, int reduction) -> Tensor
  python_module: nn

- func: mse_loss(Tensor self, Tensor target, int reduction=Mean, *, Tensor(a!) out) -> Tensor(a!)
  python_module: nn

- func: mse_loss(Tensor self, Tensor target, int reduction=Mean) -> Tensor
  python_module: nn

- func: mse_loss_backward(Tensor grad_output, Tensor self, Tensor target, int reduction, *, Tensor(a!) grad_input) -> Tensor(a!)
  python_module: nn

- func: mse_loss_backward(Tensor grad_output, Tensor self, Tensor target, int reduction) -> Tensor
  python_module: nn

- func: l1_loss(Tensor self, Tensor target, int reduction=Mean, *, Tensor(a!) out) -> Tensor(a!)
  python_module: nn

- func: l1_loss(Tensor self, Tensor target, int reduction=Mean) -> Tensor
  python_module: nn

- func: l1_loss_backward(Tensor grad_output, Tensor self, Tensor target, int reduction, *, Tensor(a!) grad_input) -> Tensor(a!)
  python_module: nn

- func: l1_loss_backward(Tensor grad_output, Tensor self, Tensor target, int reduction) -> Tensor
  python_module: nn

- func: multi_margin_loss(Tensor self, Tensor target, Scalar p=1, Scalar margin=1, Tensor? weight=None, int reduction=Mean, *, Tensor(a!) out) -> Tensor(a!)
  python_module: nn

- func: multi_margin_loss(Tensor self, Tensor target, Scalar p=1, Scalar margin=1, Tensor? weight=None, int reduction=Mean) -> Tensor
  python_module: nn

- func: multi_margin_loss_backward(Tensor grad_output, Tensor self, Tensor target, Scalar p, Scalar margin, Tensor weight, int reduction, *, Tensor(a!) grad_input) -> Tensor(a!)
  python_module: nn

- func: multi_margin_loss_backward(Tensor grad_output, Tensor self, Tensor target, Scalar p, Scalar margin, Tensor weight, int reduction) -> Tensor
  python_module: nn

- func: multilabel_margin_loss(Tensor self, Tensor target, int reduction=Mean, *, Tensor(a!) out) -> Tensor(a!)
  python_module: nn

- func: multilabel_margin_loss(Tensor self, Tensor target, int reduction=Mean) -> Tensor
  python_module: nn

- func: multilabel_margin_loss_forward(Tensor self, Tensor target, int reduction, *, Tensor(a!) output, Tensor(b!) is_target) -> (Tensor(a!), Tensor(b!))
  python_module: nn

- func: multilabel_margin_loss_forward(Tensor self, Tensor target, int reduction) -> (Tensor output, Tensor is_target)
  python_module: nn

- func: multilabel_margin_loss_backward(Tensor grad_output, Tensor self, Tensor target, int reduction, Tensor is_target, *, Tensor(a!) grad_input) -> Tensor(a!)
  python_module: nn

- func: multilabel_margin_loss_backward(Tensor grad_output, Tensor self, Tensor target, int reduction, Tensor is_target) -> Tensor
  python_module: nn

- func: nll_loss(Tensor self, Tensor target, Tensor? weight=None, int reduction=Mean, int ignore_index=-100, *, Tensor(a!) out) -> Tensor(a!)
  python_module: nn

- func: nll_loss(Tensor self, Tensor target, Tensor? weight=None, int reduction=Mean, int ignore_index=-100) -> Tensor
  python_module: nn

- func: nll_loss_forward(Tensor self, Tensor target, Tensor? weight, int reduction, int ignore_index, *, Tensor(a!) output, Tensor(b!) total_weight) -> (Tensor(a!), Tensor(b!))
  python_module: nn

- func: nll_loss_forward(Tensor self, Tensor target, Tensor? weight, int reduction, int ignore_index) -> (Tensor output, Tensor total_weight)
  python_module: nn

- func: nll_loss_backward(Tensor grad_output, Tensor self, Tensor target, Tensor? weight, int reduction, int ignore_index, Tensor total_weight, *, Tensor(a!) grad_input) -> Tensor(a!)
  python_module: nn

- func: nll_loss_backward(Tensor grad_output, Tensor self, Tensor target, Tensor? weight, int reduction, int ignore_index, Tensor total_weight) -> Tensor
  python_module: nn

- func: nll_loss2d(Tensor self, Tensor target, Tensor? weight=None, int reduction=Mean, int ignore_index=-100, *, Tensor(a!) out) -> Tensor(a!)
  python_module: nn

- func: nll_loss2d(Tensor self, Tensor target, Tensor? weight=None, int reduction=Mean, int ignore_index=-100) -> Tensor
  python_module: nn

- func: nll_loss2d_forward(Tensor self, Tensor target, Tensor? weight, int reduction, int ignore_index, *, Tensor(a!) output, Tensor(b!) total_weight) -> (Tensor(a!), Tensor(b!))
  python_module: nn

- func: nll_loss2d_forward(Tensor self, Tensor target, Tensor? weight, int reduction, int ignore_index) -> (Tensor output, Tensor total_weight)
  python_module: nn

- func: nll_loss2d_backward(Tensor grad_output, Tensor self, Tensor target, Tensor? weight, int reduction, int ignore_index, Tensor total_weight, *, Tensor(a!) grad_input) -> Tensor(a!)
  python_module: nn

- func: nll_loss2d_backward(Tensor grad_output, Tensor self, Tensor target, Tensor? weight, int reduction, int ignore_index, Tensor total_weight) -> Tensor
  python_module: nn

- func: smooth_l1_loss(Tensor self, Tensor target, int reduction=Mean, *, Tensor(a!) out) -> Tensor(a!)
  python_module: nn

- func: smooth_l1_loss(Tensor self, Tensor target, int reduction=Mean) -> Tensor
  python_module: nn

- func: smooth_l1_loss_backward(Tensor grad_output, Tensor self, Tensor target, int reduction, *, Tensor(a!) grad_input) -> Tensor(a!)
  python_module: nn

- func: smooth_l1_loss_backward(Tensor grad_output, Tensor self, Tensor target, int reduction) -> Tensor
  python_module: nn

- func: soft_margin_loss(Tensor self, Tensor target, int reduction=Mean, *, Tensor(a!) out) -> Tensor(a!)
  python_module: nn

- func: soft_margin_loss(Tensor self, Tensor target, int reduction=Mean) -> Tensor
  python_module: nn

- func: soft_margin_loss_backward(Tensor grad_output, Tensor self, Tensor target, int reduction, *, Tensor(a!) grad_input) -> Tensor(a!)
  python_module: nn

- func: soft_margin_loss_backward(Tensor grad_output, Tensor self, Tensor target, int reduction) -> Tensor
  python_module: nn

- func: elu(Tensor self, Scalar alpha=1, Scalar scale=1, Scalar input_scale=1, *, Tensor(a!) out) -> Tensor(a!)
  python_module: nn

- func: elu(Tensor self, Scalar alpha=1, Scalar scale=1, Scalar input_scale=1) -> Tensor
  python_module: nn

- func: elu_backward(Tensor grad_output, Scalar alpha, Scalar scale, Scalar input_scale, Tensor output, *, Tensor(a!) grad_input) -> Tensor(a!)
  python_module: nn

- func: elu_backward(Tensor grad_output, Scalar alpha, Scalar scale, Scalar input_scale, Tensor output) -> Tensor
  python_module: nn

- func: elu_(Tensor(a!) self, Scalar alpha=1, Scalar scale=1, Scalar input_scale=1) -> Tensor(a!)
  python_module: nn

- func: glu(Tensor self, int dim=-1, *, Tensor(a!) out) -> Tensor(a!)
  python_module: nn

- func: glu(Tensor self, int dim=-1) -> Tensor
  python_module: nn

- func: glu_backward(Tensor grad_output, Tensor self, int dim, *, Tensor(a!) grad_input) -> Tensor(a!)
  python_module: nn

- func: glu_backward(Tensor grad_output, Tensor self, int dim) -> Tensor
  python_module: nn

- func: hardtanh(Tensor self, Scalar min_val=-1, Scalar max_val=1, *, Tensor(a!) out) -> Tensor(a!)
  python_module: nn

- func: hardtanh(Tensor self, Scalar min_val=-1, Scalar max_val=1) -> Tensor
  python_module: nn

- func: hardtanh_backward(Tensor grad_output, Tensor self, Scalar min_val, Scalar max_val, *, Tensor(a!) grad_input) -> Tensor(a!)
  python_module: nn

- func: hardtanh_backward(Tensor grad_output, Tensor self, Scalar min_val, Scalar max_val) -> Tensor
  python_module: nn

- func: hardtanh_(Tensor(a!) self, Scalar min_val=-1, Scalar max_val=1) -> Tensor(a!)
  python_module: nn

- func: leaky_relu(Tensor self, Scalar negative_slope=0.01, *, Tensor(a!) out) -> Tensor(a!)
  python_module: nn

- func: leaky_relu(Tensor self, Scalar negative_slope=0.01) -> Tensor
  python_module: nn

- func: leaky_relu_backward(Tensor grad_output, Tensor self, Scalar negative_slope, *, Tensor(a!) grad_input) -> Tensor(a!)
  python_module: nn

- func: leaky_relu_backward(Tensor grad_output, Tensor self, Scalar negative_slope) -> Tensor
  python_module: nn

- func: leaky_relu_(Tensor(a!) self, Scalar negative_slope=0.01) -> Tensor(a!)
  python_module: nn

- func: log_sigmoid(Tensor self, *, Tensor(a!) out) -> Tensor(a!)
  python_module: nn

- func: log_sigmoid(Tensor self) -> Tensor
  python_module: nn

- func: log_sigmoid_forward(Tensor self, *, Tensor(a!) output, Tensor(b!) buffer) -> (Tensor(a!), Tensor(b!))
  python_module: nn

- func: log_sigmoid_forward(Tensor self) -> (Tensor output, Tensor buffer)
  python_module: nn

- func: log_sigmoid_backward(Tensor grad_output, Tensor self, Tensor buffer, *, Tensor(a!) grad_input) -> Tensor(a!)
  python_module: nn

- func: log_sigmoid_backward(Tensor grad_output, Tensor self, Tensor buffer) -> Tensor
  python_module: nn

- func: rrelu_with_noise(Tensor self, Tensor noise, Scalar lower=0.125, Scalar upper=0.3333333333333333, bool training=False, Generator? generator=None, *, Tensor(a!) out) -> Tensor(a!)
  python_module: nn

- func: rrelu_with_noise(Tensor self, Tensor noise, Scalar lower=0.125, Scalar upper=0.3333333333333333, bool training=False, Generator? generator=None) -> Tensor
  python_module: nn

- func: rrelu_with_noise_backward(Tensor grad_output, Tensor self, Tensor noise, Scalar lower, Scalar upper, bool training, *, Tensor(a!) grad_input) -> Tensor(a!)
  python_module: nn

- func: rrelu_with_noise_backward(Tensor grad_output, Tensor self, Tensor noise, Scalar lower, Scalar upper, bool training) -> Tensor
  python_module: nn

- func: rrelu_with_noise_(Tensor(a!) self, Tensor noise, Scalar lower=0.125, Scalar upper=0.3333333333333333, bool training=False, Generator? generator=None) -> Tensor(a!)
  python_module: nn

- func: softplus(Tensor self, Scalar beta=1, Scalar threshold=20, *, Tensor(a!) out) -> Tensor(a!)
  python_module: nn

- func: softplus(Tensor self, Scalar beta=1, Scalar threshold=20) -> Tensor
  python_module: nn

- func: softplus_backward(Tensor grad_output, Tensor self, Scalar beta, Scalar threshold, Tensor output, *, Tensor(a!) grad_input) -> Tensor(a!)
  python_module: nn

- func: softplus_backward(Tensor grad_output, Tensor self, Scalar beta, Scalar threshold, Tensor output) -> Tensor
  python_module: nn

- func: softshrink(Tensor self, Scalar lambd=0.5, *, Tensor(a!) out) -> Tensor(a!)
  python_module: nn

- func: softshrink(Tensor self, Scalar lambd=0.5) -> Tensor
  python_module: nn

- func: softshrink_backward(Tensor grad_output, Tensor self, Scalar lambd, *, Tensor(a!) grad_input) -> Tensor(a!)
  python_module: nn

- func: softshrink_backward(Tensor grad_output, Tensor self, Scalar lambd) -> Tensor
  python_module: nn

- func: adaptive_avg_pool2d(Tensor self, int[2] output_size, *, Tensor(a!) out) -> Tensor(a!)
  python_module: nn
  dispatch:
    CPU: adaptive_avg_pool2d_out_cpu
    CUDA: adaptive_avg_pool2d_out_cuda

- func: adaptive_avg_pool2d(Tensor self, int[2] output_size) -> Tensor
  python_module: nn

- func: _adaptive_avg_pool2d(Tensor self, int[2] output_size) -> Tensor
  dispatch:
    CPU: adaptive_avg_pool2d_cpu
    CUDA: adaptive_avg_pool2d_cuda

- func: _adaptive_avg_pool2d_backward(Tensor grad_output, Tensor self) -> Tensor
  python_module: nn
  dispatch:
    CPU: adaptive_avg_pool2d_backward_cpu
    CUDA: adaptive_avg_pool2d_backward_cuda

- func: adaptive_avg_pool3d(Tensor self, int[3] output_size, *, Tensor(a!) out) -> Tensor(a!)
  python_module: nn

- func: adaptive_avg_pool3d(Tensor self, int[3] output_size) -> Tensor
  python_module: nn

- func: adaptive_avg_pool3d_backward(Tensor grad_output, Tensor self, *, Tensor(a!) grad_input) -> Tensor(a!)
  python_module: nn

- func: adaptive_avg_pool3d_backward(Tensor grad_output, Tensor self) -> Tensor
  python_module: nn

# Return: (Tensor output, Tensor indices)
- func: adaptive_max_pool2d(Tensor self, int[2] output_size, *, Tensor(a!) output, Tensor(b!) indices) -> (Tensor(a!), Tensor(b!))
  python_module: nn

# Return: (Tensor output, Tensor indices)
- func: adaptive_max_pool2d(Tensor self, int[2] output_size) -> (Tensor, Tensor)
  python_module: nn

- func: adaptive_max_pool2d_backward(Tensor grad_output, Tensor self, Tensor indices, *, Tensor(a!) grad_input) -> Tensor(a!)
  python_module: nn

- func: adaptive_max_pool2d_backward(Tensor grad_output, Tensor self, Tensor indices) -> Tensor
  python_module: nn

# Return: (Tensor output, Tensor indices)
- func: adaptive_max_pool3d(Tensor self, int[3] output_size, *, Tensor(a!) output, Tensor(b!) indices) -> (Tensor(a!), Tensor(b!))
  python_module: nn

# Return: (Tensor output, Tensor indices)
- func: adaptive_max_pool3d(Tensor self, int[3] output_size) -> (Tensor, Tensor)
  python_module: nn

- func: adaptive_max_pool3d_backward(Tensor grad_output, Tensor self, Tensor indices, *, Tensor(a!) grad_input) -> Tensor(a!)
  python_module: nn

- func: adaptive_max_pool3d_backward(Tensor grad_output, Tensor self, Tensor indices) -> Tensor
  python_module: nn

- func: avg_pool2d(Tensor self, int[2] kernel_size, int[2] stride=[], int[2] padding=0, bool ceil_mode=False, bool count_include_pad=True, *, Tensor(a!) out) -> Tensor(a!)
  python_module: nn

- func: avg_pool2d(Tensor self, int[2] kernel_size, int[2] stride=[], int[2] padding=0, bool ceil_mode=False, bool count_include_pad=True) -> Tensor
  python_module: nn

- func: avg_pool2d_backward(Tensor grad_output, Tensor self, int[2] kernel_size, int[2] stride, int[2] padding, bool ceil_mode, bool count_include_pad, *, Tensor(a!) grad_input) -> Tensor(a!)
  python_module: nn

- func: avg_pool2d_backward(Tensor grad_output, Tensor self, int[2] kernel_size, int[2] stride, int[2] padding, bool ceil_mode, bool count_include_pad) -> Tensor
  python_module: nn

- func: avg_pool3d(Tensor self, int[3] kernel_size, int[3] stride=[], int[3] padding=0, bool ceil_mode=False, bool count_include_pad=True, *, Tensor(a!) out) -> Tensor(a!)
  python_module: nn

- func: avg_pool3d(Tensor self, int[3] kernel_size, int[3] stride=[], int[3] padding=0, bool ceil_mode=False, bool count_include_pad=True) -> Tensor
  python_module: nn

- func: avg_pool3d_backward(Tensor grad_output, Tensor self, int[3] kernel_size, int[3] stride, int[3] padding, bool ceil_mode, bool count_include_pad, *, Tensor(a!) grad_input) -> Tensor(a!)
  python_module: nn

- func: avg_pool3d_backward(Tensor grad_output, Tensor self, int[3] kernel_size, int[3] stride, int[3] padding, bool ceil_mode, bool count_include_pad) -> Tensor
  python_module: nn

# Return: (Tensor output, Tensor indices)
- func: fractional_max_pool2d(Tensor self, int[2] kernel_size, int[2] output_size, Tensor random_samples, *, Tensor(a!) output, Tensor(b!) indices) -> (Tensor(a!), Tensor(b!))
  python_module: nn
  dispatch:
    CPU: fractional_max_pool2d_out_cpu
    CUDA: fractional_max_pool2d_out_cuda

# Return: (Tensor output, Tensor indices)
- func: fractional_max_pool2d(Tensor self, int[2] kernel_size, int[2] output_size, Tensor random_samples) -> (Tensor, Tensor)
  python_module: nn
  dispatch:
    CPU: fractional_max_pool2d_cpu
    CUDA: fractional_max_pool2d_cuda

- func: fractional_max_pool2d_backward(Tensor grad_output, Tensor self, int[2] kernel_size, int[2] output_size, Tensor indices, *, Tensor(a!) grad_input) -> Tensor(a!)
  python_module: nn
  dispatch:
    CPU: fractional_max_pool2d_backward_out_cpu
    CUDA: fractional_max_pool2d_backward_out_cuda

- func: fractional_max_pool2d_backward(Tensor grad_output, Tensor self, int[2] kernel_size, int[2] output_size, Tensor indices) -> Tensor
  python_module: nn
  dispatch:
    CPU: fractional_max_pool2d_backward_cpu
    CUDA: fractional_max_pool2d_backward_cuda

# Return: (Tensor output, Tensor indices)
- func: fractional_max_pool3d(Tensor self, int[3] kernel_size, int[3] output_size, Tensor random_samples, *, Tensor(a!) output, Tensor(b!) indices) -> (Tensor(a!), Tensor(b!))
  python_module: nn
  dispatch:
    CPU: fractional_max_pool3d_out_cpu
    CUDA: fractional_max_pool3d_out_cuda

# Return: (Tensor output, Tensor indices)
- func: fractional_max_pool3d(Tensor self, int[3] kernel_size, int[3] output_size, Tensor random_samples) -> (Tensor, Tensor)
  python_module: nn
  dispatch:
    CPU: fractional_max_pool3d_cpu
    CUDA: fractional_max_pool3d_cuda

- func: fractional_max_pool3d_backward(Tensor grad_output, Tensor self, int[3] kernel_size, int[3] output_size, Tensor indices, *, Tensor(a!) grad_input) -> Tensor(a!)
  python_module: nn
  dispatch:
    CPU: fractional_max_pool3d_backward_out_cpu
    CUDA: fractional_max_pool3d_backward_out_cuda

- func: fractional_max_pool3d_backward(Tensor grad_output, Tensor self, int[3] kernel_size, int[3] output_size, Tensor indices) -> Tensor
  python_module: nn
  dispatch:
    CPU: fractional_max_pool3d_backward_cpu
    CUDA: fractional_max_pool3d_backward_cuda

# Return: (Tensor output, Tensor indices)
- func: max_pool2d_with_indices(Tensor self, int[2] kernel_size, int[2] stride=[], int[2] padding=0, int[2] dilation=1, bool ceil_mode=False, *, Tensor(a!) output, Tensor(b!) indices) -> (Tensor(a!), Tensor(b!))
  python_module: nn

# Return: (Tensor output, Tensor indices)
- func: max_pool2d_with_indices(Tensor self, int[2] kernel_size, int[2] stride=[], int[2] padding=0, int[2] dilation=1, bool ceil_mode=False) -> (Tensor, Tensor)
  python_module: nn

- func: max_pool2d_with_indices_backward(Tensor grad_output, Tensor self, int[2] kernel_size, int[2] stride, int[2] padding, int[2] dilation, bool ceil_mode, Tensor indices, *, Tensor(a!) grad_input) -> Tensor(a!)
  python_module: nn

- func: max_pool2d_with_indices_backward(Tensor grad_output, Tensor self, int[2] kernel_size, int[2] stride, int[2] padding, int[2] dilation, bool ceil_mode, Tensor indices) -> Tensor
  python_module: nn

# Return: (Tensor output, Tensor indices)
- func: max_pool3d_with_indices(Tensor self, int[3] kernel_size, int[3] stride=[], int[3] padding=0, int[3] dilation=1, bool ceil_mode=False, *, Tensor(a!) output, Tensor(b!) indices) -> (Tensor(a!), Tensor(b!))
  python_module: nn

# Return: (Tensor output, Tensor indices)
- func: max_pool3d_with_indices(Tensor self, int[3] kernel_size, int[3] stride=[], int[3] padding=0, int[3] dilation=1, bool ceil_mode=False) -> (Tensor, Tensor)
  python_module: nn

- func: max_pool3d_with_indices_backward(Tensor grad_output, Tensor self, int[3] kernel_size, int[3] stride, int[3] padding, int[3] dilation, bool ceil_mode, Tensor indices, *, Tensor(a!) grad_input) -> Tensor(a!)
  python_module: nn

- func: max_pool3d_with_indices_backward(Tensor grad_output, Tensor self, int[3] kernel_size, int[3] stride, int[3] padding, int[3] dilation, bool ceil_mode, Tensor indices) -> Tensor
  python_module: nn

- func: max_unpool2d(Tensor self, Tensor indices, int[2] output_size, *, Tensor(a!) out) -> Tensor(a!)
  python_module: nn

- func: max_unpool2d(Tensor self, Tensor indices, int[2] output_size) -> Tensor
  python_module: nn

- func: max_unpool2d_backward(Tensor grad_output, Tensor self, Tensor indices, int[2] output_size, *, Tensor(a!) grad_input) -> Tensor(a!)
  python_module: nn

- func: max_unpool2d_backward(Tensor grad_output, Tensor self, Tensor indices, int[2] output_size) -> Tensor
  python_module: nn

- func: max_unpool3d(Tensor self, Tensor indices, int[3] output_size, int[3] stride, int[3] padding, *, Tensor(a!) out) -> Tensor(a!)
  python_module: nn

- func: max_unpool3d(Tensor self, Tensor indices, int[3] output_size, int[3] stride, int[3] padding) -> Tensor
  python_module: nn

- func: max_unpool3d_backward(Tensor grad_output, Tensor self, Tensor indices, int[3] output_size, int[3] stride, int[3] padding, *, Tensor(a!) grad_input) -> Tensor(a!)
  python_module: nn

- func: max_unpool3d_backward(Tensor grad_output, Tensor self, Tensor indices, int[3] output_size, int[3] stride, int[3] padding) -> Tensor
  python_module: nn

- func: reflection_pad1d(Tensor self, int[2] padding, *, Tensor(a!) out) -> Tensor(a!)
  python_module: nn
  dispatch:
    CPU: reflection_pad1d_out_cpu
    CUDA: reflection_pad1d_out_cuda

- func: reflection_pad1d(Tensor self, int[2] padding) -> Tensor
  python_module: nn
  dispatch:
    CPU: reflection_pad1d_cpu
    CUDA: reflection_pad1d_cuda

- func: reflection_pad1d_backward(Tensor grad_output, Tensor self, int[2] padding, *, Tensor(a!) grad_input) -> Tensor(a!)
  python_module: nn
  dispatch:
    CPU: reflection_pad1d_backward_out_cpu
    CUDA: reflection_pad1d_backward_out_cuda

- func: reflection_pad1d_backward(Tensor grad_output, Tensor self, int[2] padding) -> Tensor
  python_module: nn
  dispatch:
    CPU: reflection_pad1d_backward_cpu
    CUDA: reflection_pad1d_backward_cuda

- func: reflection_pad2d(Tensor self, int[4] padding, *, Tensor(a!) out) -> Tensor(a!)
  python_module: nn
  dispatch:
    CPU: reflection_pad2d_out_cpu
    CUDA: reflection_pad2d_out_cuda

- func: reflection_pad2d(Tensor self, int[4] padding) -> Tensor
  python_module: nn
  dispatch:
    CPU: reflection_pad2d_cpu
    CUDA: reflection_pad2d_cuda

- func: reflection_pad2d_backward(Tensor grad_output, Tensor self, int[4] padding, *, Tensor(a!) grad_input) -> Tensor(a!)
  python_module: nn
  dispatch:
    CPU: reflection_pad2d_backward_out_cpu
    CUDA: reflection_pad2d_backward_out_cuda

- func: reflection_pad2d_backward(Tensor grad_output, Tensor self, int[4] padding) -> Tensor
  python_module: nn
  dispatch:
    CPU: reflection_pad2d_backward_cpu
    CUDA: reflection_pad2d_backward_cuda

- func: replication_pad1d(Tensor self, int[2] padding, *, Tensor(a!) out) -> Tensor(a!)
  python_module: nn
  dispatch:
    CPU: replication_pad1d_out_cpu
    CUDA: replication_pad1d_out_cuda

- func: replication_pad1d(Tensor self, int[2] padding) -> Tensor
  python_module: nn
  dispatch:
    CPU: replication_pad1d_cpu
    CUDA: replication_pad1d_cuda

- func: replication_pad1d_backward(Tensor grad_output, Tensor self, int[2] padding, *, Tensor(a!) grad_input) -> Tensor(a!)
  python_module: nn
  dispatch:
    CPU: replication_pad1d_backward_out_cpu
    CUDA: replication_pad1d_backward_out_cuda

- func: replication_pad1d_backward(Tensor grad_output, Tensor self, int[2] padding) -> Tensor
  python_module: nn
  dispatch:
    CPU: replication_pad1d_backward_cpu
    CUDA: replication_pad1d_backward_cuda

- func: replication_pad2d(Tensor self, int[4] padding, *, Tensor(a!) out) -> Tensor(a!)
  python_module: nn
  dispatch:
    CPU: replication_pad2d_out_cpu
    CUDA: replication_pad2d_out_cuda

- func: replication_pad2d(Tensor self, int[4] padding) -> Tensor
  python_module: nn
  dispatch:
    CPU: replication_pad2d_cpu
    CUDA: replication_pad2d_cuda

- func: replication_pad2d_backward(Tensor grad_output, Tensor self, int[4] padding, *, Tensor(a!) grad_input) -> Tensor(a!)
  python_module: nn
  dispatch:
    CPU: replication_pad2d_backward_out_cpu
    CUDA: replication_pad2d_backward_out_cuda

- func: replication_pad2d_backward(Tensor grad_output, Tensor self, int[4] padding) -> Tensor
  python_module: nn
  dispatch:
    CPU: replication_pad2d_backward_cpu
    CUDA: replication_pad2d_backward_cuda

- func: replication_pad3d(Tensor self, int[6] padding, *, Tensor(a!) out) -> Tensor(a!)
  python_module: nn
  dispatch:
    CPU: replication_pad3d_out_cpu
    CUDA: replication_pad3d_out_cuda

- func: replication_pad3d(Tensor self, int[6] padding) -> Tensor
  python_module: nn
  dispatch:
    CPU: replication_pad3d_cpu
    CUDA: replication_pad3d_cuda

- func: replication_pad3d_backward(Tensor grad_output, Tensor self, int[6] padding, *, Tensor(a!) grad_input) -> Tensor(a!)
  python_module: nn
  dispatch:
    CPU: replication_pad3d_backward_out_cpu
    CUDA: replication_pad3d_backward_out_cuda

- func: replication_pad3d_backward(Tensor grad_output, Tensor self, int[6] padding) -> Tensor
  python_module: nn
  dispatch:
    CPU: replication_pad3d_backward_cpu
    CUDA: replication_pad3d_backward_cuda

- func: upsample_linear1d(Tensor self, int[1] output_size, bool align_corners, *, Tensor(a!) out) -> Tensor(a!)
  python_module: nn
  dispatch:
    CPU: upsample_linear1d_out_cpu
    CUDA: upsample_linear1d_out_cuda

- func: upsample_linear1d(Tensor self, int[1] output_size, bool align_corners) -> Tensor
  python_module: nn
  dispatch:
    CPU: upsample_linear1d_cpu
    CUDA: upsample_linear1d_cuda

- func: upsample_linear1d_backward(Tensor grad_output, int[1] output_size, int[3] input_size, bool align_corners, *, Tensor(a!) grad_input) -> Tensor(a!)
  python_module: nn
  dispatch:
    CPU: upsample_linear1d_backward_out_cpu
    CUDA: upsample_linear1d_backward_out_cuda

- func: upsample_linear1d_backward(Tensor grad_output, int[1] output_size, int[3] input_size, bool align_corners) -> Tensor
  python_module: nn
  dispatch:
    CPU: upsample_linear1d_backward_cpu
    CUDA: upsample_linear1d_backward_cuda

- func: upsample_bilinear2d(Tensor self, int[2] output_size, bool align_corners, *, Tensor(a!) out) -> Tensor(a!)
  python_module: nn
  dispatch:
    CPU: upsample_bilinear2d_out_cpu
    CUDA: upsample_bilinear2d_out_cuda

- func: upsample_bilinear2d(Tensor self, int[2] output_size, bool align_corners) -> Tensor
  python_module: nn
  dispatch:
    CPU: upsample_bilinear2d_cpu
    CUDA: upsample_bilinear2d_cuda

- func: upsample_bilinear2d_backward(Tensor grad_output, int[2] output_size, int[4] input_size, bool align_corners, *, Tensor(a!) grad_input) -> Tensor(a!)
  python_module: nn
  dispatch:
    CPU: upsample_bilinear2d_backward_out_cpu
    CUDA: upsample_bilinear2d_backward_out_cuda

- func: upsample_bilinear2d_backward(Tensor grad_output, int[2] output_size, int[4] input_size, bool align_corners) -> Tensor
  python_module: nn
  dispatch:
    CPU: upsample_bilinear2d_backward_cpu
    CUDA: upsample_bilinear2d_backward_cuda

- func: upsample_bicubic2d(Tensor self, int[2] output_size, bool align_corners, *, Tensor(a!) out) -> Tensor(a!)
  python_module: nn
  dispatch:
    CPU: upsample_bicubic2d_out_cpu
    CUDA: upsample_bicubic2d_out_cuda

- func: upsample_bicubic2d(Tensor self, int[2] output_size, bool align_corners) -> Tensor
  python_module: nn
  dispatch:
    CPU: upsample_bicubic2d_cpu
    CUDA: upsample_bicubic2d_cuda

- func: upsample_bicubic2d_backward(Tensor grad_output, int[2] output_size, int[4] input_size, bool align_corners, *, Tensor(a!) grad_input) -> Tensor(a!)
  python_module: nn
  dispatch:
    CPU: upsample_bicubic2d_backward_out_cpu
    CUDA: upsample_bicubic2d_backward_out_cuda

- func: upsample_bicubic2d_backward(Tensor grad_output, int[2] output_size, int[4] input_size, bool align_corners) -> Tensor
  python_module: nn
  dispatch:
    CPU: upsample_bicubic2d_backward_cpu
    CUDA: upsample_bicubic2d_backward_cuda

- func: upsample_trilinear3d(Tensor self, int[3] output_size, bool align_corners, *, Tensor(a!) out) -> Tensor(a!)
  python_module: nn
  dispatch:
    CPU: upsample_trilinear3d_out_cpu
    CUDA: upsample_trilinear3d_out_cuda

- func: upsample_trilinear3d(Tensor self, int[3] output_size, bool align_corners) -> Tensor
  python_module: nn
  dispatch:
    CPU: upsample_trilinear3d_cpu
    CUDA: upsample_trilinear3d_cuda

- func: upsample_trilinear3d_backward(Tensor grad_output, int[3] output_size, int[5] input_size, bool align_corners, *, Tensor(a!) grad_input) -> Tensor(a!)
  python_module: nn
  dispatch:
    CPU: upsample_trilinear3d_backward_out_cpu
    CUDA: upsample_trilinear3d_backward_out_cuda

- func: upsample_trilinear3d_backward(Tensor grad_output, int[3] output_size, int[5] input_size, bool align_corners) -> Tensor
  python_module: nn
  dispatch:
    CPU: upsample_trilinear3d_backward_cpu
    CUDA: upsample_trilinear3d_backward_cuda

- func: upsample_nearest1d(Tensor self, int[1] output_size, *, Tensor(a!) out) -> Tensor(a!)
  python_module: nn
  dispatch:
    CPU: upsample_nearest1d_out_cpu
    CUDA: upsample_nearest1d_out_cuda

- func: upsample_nearest1d(Tensor self, int[1] output_size) -> Tensor
  python_module: nn
  dispatch:
    CPU: upsample_nearest1d_cpu
    CUDA: upsample_nearest1d_cuda

- func: upsample_nearest1d_backward(Tensor grad_output, int[1] output_size, int[3] input_size, *, Tensor(a!) grad_input) -> Tensor(a!)
  python_module: nn
  dispatch:
    CPU: upsample_nearest1d_backward_out_cpu
    CUDA: upsample_nearest1d_backward_out_cuda

- func: upsample_nearest1d_backward(Tensor grad_output, int[1] output_size, int[3] input_size) -> Tensor
  python_module: nn
  dispatch:
    CPU: upsample_nearest1d_backward_cpu
    CUDA: upsample_nearest1d_backward_cuda

- func: upsample_nearest2d(Tensor self, int[2] output_size, *, Tensor(a!) out) -> Tensor(a!)
  python_module: nn
  dispatch:
    CPU: upsample_nearest2d_out_cpu
    CUDA: upsample_nearest2d_out_cuda

- func: upsample_nearest2d(Tensor self, int[2] output_size) -> Tensor
  python_module: nn
  dispatch:
    CPU: upsample_nearest2d_cpu
    CUDA: upsample_nearest2d_cuda

- func: upsample_nearest2d_backward(Tensor grad_output, int[2] output_size, int[4] input_size, *, Tensor(a!) grad_input) -> Tensor(a!)
  python_module: nn
  dispatch:
    CPU: upsample_nearest2d_backward_out_cpu
    CUDA: upsample_nearest2d_backward_out_cuda

- func: upsample_nearest2d_backward(Tensor grad_output, int[2] output_size, int[4] input_size) -> Tensor
  python_module: nn
  dispatch:
    CPU: upsample_nearest2d_backward_cpu
    CUDA: upsample_nearest2d_backward_cuda

- func: upsample_nearest3d(Tensor self, int[3] output_size, *, Tensor(a!) out) -> Tensor(a!)
  python_module: nn
  dispatch:
    CPU: upsample_nearest3d_out_cpu
    CUDA: upsample_nearest3d_out_cuda

- func: upsample_nearest3d(Tensor self, int[3] output_size) -> Tensor
  python_module: nn
  dispatch:
    CPU: upsample_nearest3d_cpu
    CUDA: upsample_nearest3d_cuda

- func: upsample_nearest3d_backward(Tensor grad_output, int[3] output_size, int[5] input_size, *, Tensor(a!) grad_input) -> Tensor(a!)
  python_module: nn
  dispatch:
    CPU: upsample_nearest3d_backward_out_cpu
    CUDA: upsample_nearest3d_backward_out_cuda

- func: upsample_nearest3d_backward(Tensor grad_output, int[3] output_size, int[5] input_size) -> Tensor
  python_module: nn
  dispatch:
    CPU: upsample_nearest3d_backward_cpu
    CUDA: upsample_nearest3d_backward_cuda

- func: sigmoid_backward(Tensor grad_output, Tensor output, *, Tensor(a!) grad_input) -> Tensor(a!)
  python_module: nn

- func: sigmoid_backward(Tensor grad_output, Tensor output) -> Tensor
  python_module: nn

- func: tanh_backward(Tensor grad_output, Tensor output, *, Tensor(a!) grad_input) -> Tensor(a!)
  python_module: nn

- func: tanh_backward(Tensor grad_output, Tensor output) -> Tensor
  python_module: nn

- func: thnn_conv_transpose2d(Tensor self, Tensor weight, int[2] kernel_size, Tensor? bias=None, int[2] stride=1, int[2] padding=0, int[2] output_padding=0, int[2] dilation=1, *, Tensor(a!) out) -> Tensor(a!)
  python_module: nn

- func: thnn_conv_transpose2d(Tensor self, Tensor weight, int[2] kernel_size, Tensor? bias=None, int[2] stride=1, int[2] padding=0, int[2] output_padding=0, int[2] dilation=1) -> Tensor
  python_module: nn

- func: thnn_conv_transpose2d_forward(Tensor self, Tensor weight, int[2] kernel_size, Tensor? bias, int[2] stride, int[2] padding, int[2] output_padding, int[2] dilation, *, Tensor(a!) output, Tensor(b!) columns, Tensor(c!) ones) -> (Tensor(a!), Tensor(b!), Tensor(c!))
  python_module: nn

- func: thnn_conv_transpose2d_forward(Tensor self, Tensor weight, int[2] kernel_size, Tensor? bias, int[2] stride, int[2] padding, int[2] output_padding, int[2] dilation) -> (Tensor output, Tensor columns, Tensor ones)
  python_module: nn

- func: thnn_conv_transpose2d_backward(Tensor grad_output, Tensor self, Tensor weight, int[2] kernel_size, int[2] stride, int[2] padding, int[2] output_padding, int[2] dilation, Tensor columns, Tensor ones, *, Tensor?(a!) grad_input, Tensor?(b!) grad_weight, Tensor?(c!) grad_bias) -> (Tensor(a!), Tensor(b!), Tensor(c!))
  python_module: nn

- func: thnn_conv_transpose2d_backward(Tensor grad_output, Tensor self, Tensor weight, int[2] kernel_size, int[2] stride, int[2] padding, int[2] output_padding, int[2] dilation, Tensor columns, Tensor ones, bool[3] output_mask) -> (Tensor grad_input, Tensor grad_weight, Tensor grad_bias)
  python_module: nn

- func: thnn_conv_transpose3d(Tensor self, Tensor weight, int[3] kernel_size, Tensor? bias=None, int[3] stride=1, int[3] padding=0, int[3] output_padding=0, int[3] dilation=1, *, Tensor(a!) out) -> Tensor(a!)
  python_module: nn

- func: thnn_conv_transpose3d(Tensor self, Tensor weight, int[3] kernel_size, Tensor? bias=None, int[3] stride=1, int[3] padding=0, int[3] output_padding=0, int[3] dilation=1) -> Tensor
  python_module: nn

- func: thnn_conv_transpose3d_forward(Tensor self, Tensor weight, int[3] kernel_size, Tensor? bias, int[3] stride, int[3] padding, int[3] output_padding, int[3] dilation, *, Tensor(a!) output, Tensor(b!) finput, Tensor(c!) fgrad_input) -> (Tensor(a!), Tensor(b!), Tensor(c!))
  python_module: nn

- func: thnn_conv_transpose3d_forward(Tensor self, Tensor weight, int[3] kernel_size, Tensor? bias, int[3] stride, int[3] padding, int[3] output_padding, int[3] dilation) -> (Tensor output, Tensor finput, Tensor fgrad_input)
  python_module: nn

- func: thnn_conv_transpose3d_backward(Tensor grad_output, Tensor self, Tensor weight, int[3] kernel_size, int[3] stride, int[3] padding, int[3] output_padding, int[3] dilation, Tensor finput, Tensor fgrad_input, *, Tensor?(a!) grad_input, Tensor?(b!) grad_weight, Tensor?(c!) grad_bias) -> (Tensor(a!), Tensor(b!), Tensor(c!))
  python_module: nn

- func: thnn_conv_transpose3d_backward(Tensor grad_output, Tensor self, Tensor weight, int[3] kernel_size, int[3] stride, int[3] padding, int[3] output_padding, int[3] dilation, Tensor finput, Tensor fgrad_input, bool[3] output_mask) -> (Tensor grad_input, Tensor grad_weight, Tensor grad_bias)
  python_module: nn

- func: thnn_conv2d(Tensor self, Tensor weight, int[2] kernel_size, Tensor? bias=None, int[2] stride=1, int[2] padding=0, *, Tensor(a!) out) -> Tensor(a!)
  python_module: nn

- func: thnn_conv2d(Tensor self, Tensor weight, int[2] kernel_size, Tensor? bias=None, int[2] stride=1, int[2] padding=0) -> Tensor
  python_module: nn

- func: thnn_conv2d_forward(Tensor self, Tensor weight, int[2] kernel_size, Tensor? bias, int[2] stride, int[2] padding, *, Tensor(a!) output, Tensor(b!) finput, Tensor(c!) fgrad_input) -> (Tensor(a!), Tensor(b!), Tensor(c!))
  python_module: nn

- func: thnn_conv2d_forward(Tensor self, Tensor weight, int[2] kernel_size, Tensor? bias, int[2] stride, int[2] padding) -> (Tensor output, Tensor finput, Tensor fgrad_input)
  python_module: nn

- func: thnn_conv2d_backward(Tensor grad_output, Tensor self, Tensor weight, int[2] kernel_size, int[2] stride, int[2] padding, Tensor finput, Tensor fgrad_input, *, Tensor?(a!) grad_input, Tensor?(b!) grad_weight, Tensor?(c!) grad_bias) -> (Tensor(a!), Tensor(b!), Tensor(c!))
  python_module: nn

- func: thnn_conv2d_backward(Tensor grad_output, Tensor self, Tensor weight, int[2] kernel_size, int[2] stride, int[2] padding, Tensor finput, Tensor fgrad_input, bool[3] output_mask) -> (Tensor grad_input, Tensor grad_weight, Tensor grad_bias)
  python_module: nn

- func: thnn_conv_depthwise2d(Tensor self, Tensor weight, int[2] kernel_size, Tensor? bias=None, int[2] stride=1, int[2] padding=0, int[2] dilation=1, *, Tensor(a!) out) -> Tensor(a!)
  python_module: nn

- func: thnn_conv_depthwise2d(Tensor self, Tensor weight, int[2] kernel_size, Tensor? bias=None, int[2] stride=1, int[2] padding=0, int[2] dilation=1) -> Tensor
  python_module: nn

- func: thnn_conv_depthwise2d_forward(Tensor self, Tensor weight, int[2] kernel_size, Tensor? bias, int[2] stride, int[2] padding, int[2] dilation, *, Tensor(a!) out) -> Tensor(a!)
  python_module: nn

- func: thnn_conv_depthwise2d_forward(Tensor self, Tensor weight, int[2] kernel_size, Tensor? bias, int[2] stride, int[2] padding, int[2] dilation) -> Tensor
  python_module: nn

- func: thnn_conv_depthwise2d_backward(Tensor grad_output, Tensor self, Tensor weight, int[2] kernel_size, int[2] stride, int[2] padding, int[2] dilation, *, Tensor?(a!) grad_input, Tensor?(b!) grad_weight) -> (Tensor(a!), Tensor(b!))
  python_module: nn

- func: thnn_conv_depthwise2d_backward(Tensor grad_output, Tensor self, Tensor weight, int[2] kernel_size, int[2] stride, int[2] padding, int[2] dilation, bool[2] output_mask) -> (Tensor grad_input, Tensor grad_weight)
  python_module: nn

- func: thnn_conv3d(Tensor self, Tensor weight, int[3] kernel_size, Tensor? bias=None, int[3] stride=1, int[3] padding=0, *, Tensor(a!) out) -> Tensor(a!)
  python_module: nn

- func: thnn_conv3d(Tensor self, Tensor weight, int[3] kernel_size, Tensor? bias=None, int[3] stride=1, int[3] padding=0) -> Tensor
  python_module: nn

- func: thnn_conv3d_forward(Tensor self, Tensor weight, int[3] kernel_size, Tensor? bias, int[3] stride, int[3] padding, *, Tensor(a!) output, Tensor(b!) finput, Tensor(c!) fgrad_input) -> (Tensor(a!), Tensor(b!), Tensor(c!))
  python_module: nn

- func: thnn_conv3d_forward(Tensor self, Tensor weight, int[3] kernel_size, Tensor? bias, int[3] stride, int[3] padding) -> (Tensor output, Tensor finput, Tensor fgrad_input)
  python_module: nn

- func: thnn_conv3d_backward(Tensor grad_output, Tensor self, Tensor weight, int[3] kernel_size, int[3] stride, int[3] padding, Tensor finput, Tensor fgrad_input, *, Tensor?(a!) grad_input, Tensor?(b!) grad_weight, Tensor?(c!) grad_bias) -> (Tensor(a!), Tensor(b!), Tensor(c!))
  python_module: nn

- func: thnn_conv3d_backward(Tensor grad_output, Tensor self, Tensor weight, int[3] kernel_size, int[3] stride, int[3] padding, Tensor finput, Tensor fgrad_input, bool[3] output_mask) -> (Tensor grad_input, Tensor grad_weight, Tensor grad_bias)
  python_module: nn

- func: thnn_conv_dilated2d(Tensor self, Tensor weight, int[2] kernel_size, Tensor? bias=None, int[2] stride=1, int[2] padding=0, int[2] dilation=1, *, Tensor(a!) out) -> Tensor(a!)
  python_module: nn

- func: thnn_conv_dilated2d(Tensor self, Tensor weight, int[2] kernel_size, Tensor? bias=None, int[2] stride=1, int[2] padding=0, int[2] dilation=1) -> Tensor
  python_module: nn

- func: thnn_conv_dilated2d_forward(Tensor self, Tensor weight, int[2] kernel_size, Tensor? bias, int[2] stride, int[2] padding, int[2] dilation, *, Tensor(a!) output, Tensor(b!) columns, Tensor(c!) ones) -> (Tensor(a!), Tensor(b!), Tensor(c!))
  python_module: nn

- func: thnn_conv_dilated2d_forward(Tensor self, Tensor weight, int[2] kernel_size, Tensor? bias, int[2] stride, int[2] padding, int[2] dilation) -> (Tensor output, Tensor columns, Tensor ones)
  python_module: nn

- func: thnn_conv_dilated2d_backward(Tensor grad_output, Tensor self, Tensor weight, int[2] kernel_size, int[2] stride, int[2] padding, int[2] dilation, Tensor columns, Tensor ones, *, Tensor?(a!) grad_input, Tensor?(b!) grad_weight, Tensor?(c!) grad_bias) -> (Tensor(a!), Tensor(b!), Tensor(c!))
  python_module: nn

- func: thnn_conv_dilated2d_backward(Tensor grad_output, Tensor self, Tensor weight, int[2] kernel_size, int[2] stride, int[2] padding, int[2] dilation, Tensor columns, Tensor ones, bool[3] output_mask) -> (Tensor grad_input, Tensor grad_weight, Tensor grad_bias)
  python_module: nn

- func: thnn_conv_dilated3d(Tensor self, Tensor weight, int[3] kernel_size, Tensor? bias=None, int[3] stride=1, int[3] padding=0, int[3] dilation=1, *, Tensor(a!) out) -> Tensor(a!)
  python_module: nn

- func: thnn_conv_dilated3d(Tensor self, Tensor weight, int[3] kernel_size, Tensor? bias=None, int[3] stride=1, int[3] padding=0, int[3] dilation=1) -> Tensor
  python_module: nn

- func: thnn_conv_dilated3d_forward(Tensor self, Tensor weight, int[3] kernel_size, Tensor? bias, int[3] stride, int[3] padding, int[3] dilation, *, Tensor(a!) output, Tensor(b!) columns, Tensor(c!) ones) -> (Tensor(a!), Tensor(b!), Tensor(c!))
  python_module: nn

- func: thnn_conv_dilated3d_forward(Tensor self, Tensor weight, int[3] kernel_size, Tensor? bias, int[3] stride, int[3] padding, int[3] dilation) -> (Tensor output, Tensor columns, Tensor ones)
  python_module: nn

- func: thnn_conv_dilated3d_backward(Tensor grad_output, Tensor self, Tensor weight, int[3] kernel_size, int[3] stride, int[3] padding, int[] dilation, Tensor columns, Tensor ones, *, Tensor?(a!) grad_input, Tensor?(b!) grad_weight, Tensor?(c!) grad_bias) -> (Tensor(a!), Tensor(b!), Tensor(c!))
  python_module: nn

- func: thnn_conv_dilated3d_backward(Tensor grad_output, Tensor self, Tensor weight, int[3] kernel_size, int[3] stride, int[3] padding, int[3] dilation, Tensor columns, Tensor ones, bool[3] output_mask) -> (Tensor grad_input, Tensor grad_weight, Tensor grad_bias)
  python_module: nn

- func: thnn_col2im(Tensor self, int[2] output_size, int[2] kernel_size, int[2] dilation, int[2] padding, int[2] stride) -> Tensor
  python_module: nn

- func: thnn_col2im_backward(Tensor grad_output, int[2] kernel_size, int[2] dilation, int[2] padding, int[2] stride) -> Tensor
  python_module: nn

- func: thnn_im2col(Tensor self, int[2] kernel_size, int[2] dilation, int[2] padding, int[2] stride) -> Tensor
  python_module: nn

- func: thnn_im2col_backward(Tensor grad_output, int[2] input_size, int[2] kernel_size, int[2] dilation, int[2] padding, int[2] stride) -> Tensor
  python_module: nn<|MERGE_RESOLUTION|>--- conflicted
+++ resolved
@@ -1892,15 +1892,6 @@
 - func: type_as(Tensor self, Tensor other) -> Tensor
   variants: method
 
-<<<<<<< HEAD
-=======
-- func: _unique(Tensor self, bool sorted=True, bool return_inverse=False) -> (Tensor, Tensor)
-  variants: function
-  dispatch:
-    CPU: _unique_cpu
-    CUDA: _unique_cuda
-
->>>>>>> 994be67f
 - func: unique_dim(Tensor self, int dim, bool sorted=True, bool return_inverse=False, bool return_counts=False) -> (Tensor, Tensor, Tensor)
   matches_jit_signature: True
   variants: function
